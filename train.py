# Main script to train the Video-UNETR model

import datetime
import json
import logging
import os
import random

import numpy as np
import pandas as pd

import torch
import torch.nn as nn

import wandb

from anchors import AnchorGenerator

from functools import partial

from torch.optim import lr_scheduler
from torch.utils.data import DataLoader, ConcatDataset

from tqdm import tqdm

from dataset import CustomDataset, Augmentation, UnlabeledDataset, PseudoDataset, AugmentationImgMaskOnly
from evaluation import evaluate, seg_dice_score, seg_iou_score, results_dictioanry
from visualization import show_dataset_samples, show_seg_preds_only, show_preds_with_det_head
from model import VideoUnetr, VideoRetinaUnetr
from loss import SegFocalLoss, SegDiceLoss, SegFocalTverskyLoss, SegIoULoss, DetLoss, SIoULoss, AQELoss, mse_loss, sigmoid_rampup
from pseudolabel import generate_pl


# Construct the datasets
def construct_datasets(config):
    image_size = config["Model"]["image_size"]
    batch_size = config["Train"]["batch_size"]
    time_window = config["Model"]["time_window"]
    buffer_num_sample = config["Train"]["buffer_num_sample"]
    line_width = config["Data"]["line_width"]
    det_num_classes = config["Train"]["det_num_classes"]

    train_transform = Augmentation(resized_crop=True, color_jitter=True, horizontal_flip=True, image_size=image_size)
    valid_transform = Augmentation(resized_crop=False, color_jitter=False, horizontal_flip=False, image_size=image_size)

    train_dataset_list = []
    for folder_name in config["Data"]["Train_folder"].values():
        subdataset = CustomDataset(
            os.path.join(config["Data"]["folder_dir"], folder_name),
            transform=train_transform,
            time_window=time_window,
            buffer_num_sample=buffer_num_sample,
            line_width=line_width,
            det_num_classes=det_num_classes,
        )
        train_dataset_list.append(subdataset)

    valid_dataset_list = []
    for folder_name in config["Data"]["Val_folder"].values():
        subdataset = CustomDataset(
            os.path.join(config["Data"]["folder_dir"], folder_name),
            transform=valid_transform,
            time_window=time_window,
            buffer_num_sample=buffer_num_sample,
            line_width=line_width,
            det_num_classes=det_num_classes,
        )
        valid_dataset_list.append(subdataset)

    test_med_dataset_list = []
    for folder_name in config["Data"]["Test_folder"]["Medium"].values():
        subdataset = CustomDataset(
            os.path.join(config["Data"]["folder_dir"], folder_name),
            transform=valid_transform,
            time_window=time_window,
            buffer_num_sample=buffer_num_sample,
            line_width=line_width,
            det_num_classes=det_num_classes,
        )
        test_med_dataset_list.append(subdataset)

    test_hard_dataset_list = []
    for folder_name in config["Data"]["Test_folder"]["Hard"].values():
        subdataset = CustomDataset(
            os.path.join(config["Data"]["folder_dir"], folder_name),
            transform=valid_transform,
            time_window=time_window,
            buffer_num_sample=buffer_num_sample,
            line_width=line_width,
            det_num_classes=det_num_classes,
        )
        test_hard_dataset_list.append(subdataset)

    """ training dataset """
    train_dataset = ConcatDataset(train_dataset_list)
    train_loader = DataLoader(train_dataset, batch_size=batch_size, shuffle=True, drop_last=True)

    """ validation dataset """
    valid_dataset = ConcatDataset(valid_dataset_list)
    valid_loader = DataLoader(valid_dataset, batch_size=batch_size, shuffle=True, drop_last=False)

    """ medium test dataset """
    medium_test_dataset = ConcatDataset(test_med_dataset_list)
    medium_test_loader = DataLoader(medium_test_dataset, batch_size=batch_size, shuffle=True, drop_last=False)

    """ hard test dataset """
    hard_test_dataset = ConcatDataset(test_hard_dataset_list)
    hard_test_loader = DataLoader(hard_test_dataset, batch_size=batch_size, shuffle=True, drop_last=False)

    print(f"Number of training samples: {len(train_dataset)}")
    print(f"Number of validation samples: {len(valid_dataset)}")
    print(f"Number of medium test samples: {len(medium_test_dataset)}")
    print(f"Number of hard test samples: {len(hard_test_dataset)}")

    return train_loader, valid_loader, medium_test_loader, hard_test_loader


def construct_unlabeled_datasets(config):
    image_size = config["Model"]["image_size"]
    batch_size = config["Train"]["batch_size"]
    time_window = config["Model"]["time_window"]

    valid_transform = Augmentation(resized_crop=False, color_jitter=False, horizontal_flip=False, image_size=image_size)

    dataset_list = []
    for folder_name in config["Data"]["Unlabeled_folder"]:
        subdataset = UnlabeledDataset(os.path.join(config["Data"]["folder_dir"], folder_name), transform=valid_transform, time_window=time_window)
        dataset_list.append(subdataset)

    unlabeled_dataset = ConcatDataset(dataset_list)
    unlabeled_loader = DataLoader(unlabeled_dataset, batch_size=batch_size, shuffle=True, drop_last=True)  ## avoid 1 at the end

    print(f"Number of unlabeled samples: {len(unlabeled_dataset)}")
    return unlabeled_loader


# Training Function
def train(
    config,
    model,
    device,
    train_loader,
    valid_loader,
    optimizer,
    seg_focal_loss,
    seg_dice_loss,
    seg_ft_loss,
    seg_iou_loss,
    model_name,
    logger,
    checkpoint_dir,
    det_loss=None,
    scheduler=None,
    visualize=True,
):
    def train_one_epoch(model, optimizer, train_loader, running_results, train_det_head=True, ignore_index=None):
        # parameters for iteration over the buffer
        time_window = config["Model"]["time_window"]
        buffer_num_sample = config["Train"]["buffer_num_sample"]

        # total number of training steps in one epoch & count the current step
        ep_train_steps = len(train_loader) * buffer_num_sample
        train_step_count = 0

        with tqdm(total=ep_train_steps) as pbar:
            for buffer in train_loader:  # loader getitem() returns a buffer
                for t in range(buffer_num_sample):  # iterate over the buffer to get samples
                    # Image data
                    images = buffer["images"][:, t : t + time_window, :, :].to(device)  # [N, T, H, W]

                    # Segmentation ground truth masks
                    masks = buffer["masks"][:, t : t + time_window, :, :].to(device)  # [N, T, H, W]
                    masks = masks[:, -1, :, :].unsqueeze(1)  # [N, 1, H, W]

                    # Detection ground truth annotations
                    if model_name == "Video-Retina-UNETR" and train_det_head:
                        cals = buffer["cals"][:, t : t + time_window, :].to(device)  # [N, T, 4]
                        labels = buffer["labels"][:, t : t + time_window].to(device)  # [N, T]
                        labels = labels.unsqueeze(-1)  # [N, T, 1]
                        annotations = torch.cat([cals, labels], dim=-1)  # [N, T, 5]
                        annotations = annotations[:, -1, :].unsqueeze(1)  # [N, 1, 5]

                    # Forward pass
                    if model_name == "Video-Retina-UNETR":
                        pred_masks, pred_classifications, pred_regressions = model(images)
                        # [N, 1, H, W], [N, num_total_anchors, num_classes], [N, num_total_anchors, 4 or 5]
                    else:
                        pred_masks = model(images)  # [N, 1, H, W]

                    # Calculate loss (use the last frame as the target mask)
                    fl = seg_focal_loss(pred_masks, masks, ignore_index=ignore_index)
                    dl = seg_dice_loss(pred_masks, masks, ignore_index=ignore_index)
                    # ftl = seg_ft_loss(pred_masks, masks)
                    # il = seg_iou_loss(pred_masks, masks)
                    if model_name == "Video-Retina-UNETR" and train_det_head:  # with the detection head
                        cl, rl = det_loss(pred_classifications, pred_regressions, anchors_pos, annotations)

                    # Calculate total loss
                    loss = dl + fl  # + il+  fl  #  ftl
                    if model_name == "Video-Retina-UNETR" and train_det_head:  # with the detection head
                        loss = loss + cl + rl  ## TODO: adaptively modify the weight for the detection loss

                    # Calculate the segmentation Dice score & IoU score
                    seg_dscore = seg_dice_score(pred_masks, masks)
                    seg_iscore = seg_iou_score(pred_masks, masks)

                    # update running loss & score
                    running_results["Loss"] += dl.item() + fl.item()
                    running_results["Segmentation Focal Loss"] += fl.item()
                    running_results["Segmentation Dice Loss"] += dl.item()
                    running_results["Segmentation Dice Score"] += seg_dscore.item()
                    running_results["Segmentation IoU Score"] += seg_iscore.item()
                    if model_name == "Video-Retina-UNETR" and train_det_head:  # with the detection head
                        running_results["Loss"] += cl.item() + rl.item()
                        running_results["Detection Classification Loss"] += cl.item()
                        running_results["Detection Regression Loss"] += rl.item()

                    # Gradient accumulation normalization
                    loss = loss / accumulation_steps
                    loss.backward()

                    # Update weights
                    if (train_step_count + 1) % accumulation_steps == 0 or train_step_count == ep_train_steps - 1:
                        # Gradient clipping
                        nn.utils.clip_grad_norm_(model.parameters(), max_norm=10, norm_type=2)
                        optimizer.step()
                        optimizer.zero_grad()

                        if config["Validation"]["ema"]:
                            ema_model.update_parameters(model)

                    train_step_count += 1
                    pbar.update(1)

                    if train_step_count == ep_train_steps:
                        return running_results

    def pl_train_one_epoch(model, optimizer, train_loader, running_results, train_det_head=True, ignore_index=None):
        for step, samples in enumerate(tqdm(train_loader)):
            # Image data
            images = samples["images"].to(device)  # [N, T, H, W]

            # Segmentation ground truth masks
            masks = samples["masks"].to(device)  # [N, T, H, W]
            masks = masks[:, -1, :, :].unsqueeze(1)  # [N, 1, H, W]

            # Detection ground truth annotations
            if model_name == "Video-Retina-UNETR" and train_det_head:
                cals = samples["cals"].to(device)  # [N, T, 4]
                labels = samples["labels"].to(device)  # [N, T]
                labels = labels.unsqueeze(-1)  # [N, T, 1]
                annotations = torch.cat([cals, labels], dim=-1)  # [N, T, 5]
                annotations = annotations[:, -1, :].unsqueeze(1)  # [N, 1, 5]

            # Forward pass
            if model_name == "Video-Retina-UNETR":
                pred_masks, pred_classifications, pred_regressions = model(images)
                # [N, 1, H, W], [N, num_total_anchors, num_classes], [N, num_total_anchors, 4 or 5]
            else:
                pred_masks = model(images)  # [N, 1, H, W]

            # Calculate loss (use the last frame as the target mask)
            fl = seg_focal_loss(pred_masks, masks, ignore_index=ignore_index)
            dl = seg_dice_loss(pred_masks, masks, ignore_index=ignore_index)
            # ftl = seg_ft_loss(pred_masks, masks)
            # il = seg_iou_loss(pred_masks, masks)
            if model_name == "Video-Retina-UNETR" and train_det_head:  # with the detection head
                cl, rl = det_loss(pred_classifications, pred_regressions, anchors_pos, annotations)

            # Calculate total loss
<<<<<<< HEAD
            loss = dl + fl  # + il+  fl  #  ftl
=======
            loss = dl  +  fl #+ il+  fl  #  ftl
>>>>>>> 2139b981
            if model_name == "Video-Retina-UNETR" and train_det_head:  # with the detection head
                loss = loss + cl + rl  ## TODO: adaptively modify the weight for the detection loss

            # mean teacher: consistency cost
            ## https://github.com/CuriousAI/mean-teacher/blob/master/pytorch/main.py#L260
            if config["Validation"]["ema"] != 0 and config["Validation"]["mean_teacher"]:
                ema_model.train()
                if model_name == "Video-Retina-UNETR":
                    ema_pred_masks, ema_pred_classifications, ema_pred_regressions = ema_model(images)
                    # [N, 1, H, W], [N, num_total_anchors, num_classes], [N, num_total_anchors, 4 or 5]
                else:
                    ema_pred_masks = ema_model(images)  # [N, 1, H, W]
                consistency_weight = config["Validation"]["consistency_weight"] * sigmoid_rampup(epoch, epochs)
                consistency_l = consistency_weight * mse_loss(pred_masks, ema_pred_masks) / pred_masks.shape[0]
                loss += consistency_l
                consistency_l = consistency_l.item()
            else:
                consistency_l = 0
            
            # Calculate the segmentation Dice score & IoU score
            seg_dscore = seg_dice_score(pred_masks, masks)
            seg_iscore = seg_iou_score(pred_masks, masks)

            # update running loss & score
<<<<<<< HEAD
            running_results["Loss"] += dl.item() + fl.item()
            running_results["Segmentation Focal Loss"] += fl.item()
=======
            running_results["Loss"] += dl.item() + fl.item() + consistency_l
            running_results["Segmentation Focal Loss"] +=  fl.item()
>>>>>>> 2139b981
            running_results["Segmentation Dice Loss"] += dl.item()
            running_results["Segmentation Dice Score"] += seg_dscore.item()
            running_results["Segmentation IoU Score"] += seg_iscore.item()
            if model_name == "Video-Retina-UNETR" and train_det_head:  # with the detection head
                running_results["Loss"] += cl.item() + rl.item()
                running_results["Detection Classification Loss"] += cl.item()
                running_results["Detection Regression Loss"] += rl.item()

            # Gradient accumulation normalization
            loss = loss / accumulation_steps
            loss.backward()

            # Update weights
            if (step + 1) % accumulation_steps == 0:
                # Gradient clipping
                nn.utils.clip_grad_norm_(model.parameters(), max_norm=10, norm_type=2)
                optimizer.step()
                optimizer.zero_grad()

                if config["Validation"]["ema"] != 0:
                    ema_model.update_parameters(model)

        return running_results

    def visualize_sample(model, loader, model_name, anchors_pos=None):
        time_window = config["Model"]["time_window"]
        buffer_num_sample = config["Train"]["buffer_num_sample"]
        with torch.no_grad():
            for buffer in loader:
                for t in range(buffer_num_sample):  # iterate over the buffer to get samples
                    vis_images = buffer["images"][:, t : t + time_window, :, :].to(device)  # [N, T, H, W]
                    vis_masks = buffer["masks"][:, t : t + time_window, :, :]  # [N, T, H, W]

                    # Forward pass
                    if model_name == "Video-Retina-UNETR":
                        vis_pred_masks, vis_classifications, vis_regressions = model(vis_images)
                        # [N, 1, H, W], [N, num_total_anchors, num_classes], [N, num_total_anchors, 4]
                    else:
                        vis_pred_masks = model(vis_images)  # [N, 1, H, W]

                    # Detach and move to CPU
                    vis_images = vis_images.detach().cpu()
                    vis_pred_masks = vis_pred_masks.detach().cpu()
                    if model_name == "Video-Retina-UNETR":
                        vis_classifications = vis_classifications.detach().cpu()  # [N, num_total_anchors, num_classes]
                        vis_regressions = vis_regressions.detach().cpu()  # [N, num_total_anchors, 4]
                        anchors_pos = anchors_pos.detach().cpu()  # [num_total_anchors, 4]

                    # Visualize the output
                    if model_name == "Video-Retina-UNETR":
                        show_preds_with_det_head(
                            vis_images,
                            vis_masks,
                            vis_pred_masks,
                            vis_classifications,
                            vis_regressions,
                            anchors_pos,
                            topk=1,
                            with_aqe=config["Train"]["with_aqe"],
                        )
                        anchors_pos = anchors_pos.cuda()
                    else:
                        show_seg_preds_only(consec_images=vis_images, consec_masks=vis_masks, pred_masks=vis_pred_masks)

                    break
            # -------------------------------------------------------------------------------
            # original version
            # -------------------------------------------------------------------------------
            # for _, vis_samples in enumerate(loader):
            #     # Move to device & forward pass
            #     vis_images = vis_samples["images"].to(device)
            #     vis_masks = vis_samples["masks"]

            #     # Forward pass
            #     if model_name == "Video-Retina-UNETR":
            #         vis_pred_masks, vis_classifications, vis_regressions = model(vis_images)
            #         # [N, 1, H, W], [N, num_total_anchors, num_classes], [N, num_total_anchors, 4]
            #     else:
            #         vis_pred_masks = model(vis_images)  # [N, 1, H, W]

            #     # Detach and move to CPU
            #     vis_images = vis_images.detach().cpu()
            #     vis_pred_masks = vis_pred_masks.detach().cpu()
            #     if model_name == "Video-Retina-UNETR":
            #         vis_classifications = vis_classifications.detach().cpu()  # [N, num_total_anchors, num_classes]
            #         vis_regressions = vis_regressions.detach().cpu()  # [N, num_total_anchors, 4]
            #         anchors_pos = anchors_pos.detach().cpu()  # [num_total_anchors, 4]

            #     # Visualize the output
            #     if model_name == "Video-Retina-UNETR":
            #         show_preds_with_det_head(
            #             vis_images,
            #             vis_masks,
            #             vis_pred_masks,
            #             vis_classifications,
            #             vis_regressions,
            #             anchors_pos,
            #             topk=1,
            #             with_aqe=config["Train"]["with_aqe"],
            #         )
            #         anchors_pos = anchors_pos.cuda()
            #     else:
            #         show_seg_preds_only(consec_images=vis_images, consec_masks=vis_masks, pred_masks=vis_pred_masks)

            #     break
            # -------------------------------------------------------------------------------

    epochs = config["Train"]["epochs"]
    accumulation_steps = config["Train"]["accumulation_steps"]
    experiment_id = config["Train"]["experiment_id"]

    ### Pseudo Label Training ==================================================
    ## if model validation if good enough, then generate pseudo labels at current epoch
    pl_model_thres = config["Semi_Supervise"]["Pseudo_label"]["model_thres"]
    folder_note = config["Semi_Supervise"]["Pseudo_label"]["folder_note"]
    root_dir = config["Semi_Supervise"]["Pseudo_label"]["root_dir"]

    train_pl = False  ## train with pseudo label or not
    if pl_model_thres is not None:
        pl_dir = os.path.join(root_dir, f"{model_name}_{str(experiment_id)}")  # _{folder_note}
        unlabeled_loader = construct_unlabeled_datasets(config)
        df = pd.DataFrame(columns=["img_root", "img_names", "mask_path", "confidence"])
        train_pl_loader = None
        running_pl_results = None
    ### ========================================================================

    ## https://pytorch.org/docs/stable/optim.html#putting-it-all-together-ema
    if config["Validation"]["ema"] != 0:
        ema_model = torch.optim.swa_utils.AveragedModel(model, \
                multi_avg_fn=torch.optim.swa_utils.get_ema_multi_avg_fn(config["Validation"]["ema"]))
        ema_model.to(device)

    logger.info(f"Model: {model_name}")
    logger.info(f"Experiment ID: {experiment_id}")

    model.train()
    model.to(device)

    # Initialize best validation results
    best_val_results = results_dictioanry(model_name=model_name, type="best_val_results")

    # Initialize early stopping count
    early_stop_count = 0

    # Initialize the anchors position for the detection head
    if model_name == "Video-Retina-UNETR":
        image_size = config["Model"]["image_size"]
        anchor_generator = AnchorGenerator()
        anchors_pos = anchor_generator([image_size, image_size])

    for epoch in range(epochs):
        optimizer.zero_grad()

        # Reset running results
        running_results = results_dictioanry(model_name=model_name, type="running_results")

        running_results = train_one_epoch(model, optimizer, train_loader, running_results)

        ep_train_steps = len(train_loader) * config["Train"]["buffer_num_sample"]

        ## Semi Supervise: Train with Pseudo Label
        if train_pl:
            print("Training PL...")
            ignore = None
            if config["Semi_Supervise"]["Pseudo_label"]["pl_version"] == 2:
                ignore = 2
            running_pl_results = results_dictioanry(model_name="", type="running_results")
            running_pl_results = pl_train_one_epoch(
                model,
                optimizer,
                train_loader=train_pl_loader,
                running_results=running_pl_results,
                train_det_head=False,  ## ## only train seg head
                ignore_index=ignore,
            )  ## ignore low confidence pixels in v2 when calculating loss

        if scheduler is not None:
            # Adjust learning rate
            scheduler.step()

        # Evaluate the model on validation data
        if config["Validation"]["ema"] != 0:
            # Update bn statistics for the ema_model at the end
            torch.optim.swa_utils.update_bn(train_loader, ema_model)
            if train_pl:
                torch.optim.swa_utils.update_bn(train_pl_loader, ema_model)
            # Use ema_model to make predictions on test data
            if model_name == "Video-Retina-UNETR":
                val_results = evaluate(
                    config,
                    ema_model,
                    device,
                    valid_loader,
                    seg_focal_loss,
                    seg_dice_loss,
                    model_name,
                    det_loss,
                    anchors_pos,
                    with_aqe=config["Train"]["with_aqe"],
                )
            else:
                val_results = evaluate(ema_model, device, valid_loader, seg_focal_loss, seg_dice_loss, model_name)
        else:
            if model_name == "Video-Retina-UNETR":
                val_results = evaluate(
                    config,
                    model,
                    device,
                    valid_loader,
                    seg_focal_loss,
                    seg_dice_loss,
                    model_name,
                    det_loss,
                    anchors_pos,
                    with_aqe=config["Train"]["with_aqe"],
                )
            else:
                val_results = evaluate(config, model, device, valid_loader, seg_focal_loss, seg_dice_loss, model_name)

        # Print running loss on training data & loss on validation data
        print("--------------------------------------------------")
        print(f"Epoch [{epoch+1}/{epochs}]")
        print(f"Training Loss: {running_results['Loss']/ep_train_steps:.6f}")
        if train_pl:
            print(f"Training PL Loss: {running_pl_results['Loss']/ep_train_steps:.6f}")
        print(f"Validation Loss: {val_results['Loss']:.6f}")

        # Save the best model & visualize the output if the model is improved
        if (
            val_results["Loss"] < best_val_results["Loss"]
            or val_results["Segmentation Dice Loss"] < best_val_results["Segmentation Dice Loss"]
            or val_results["Segmentation Needle EA Score"] > best_val_results["Segmentation Needle EA Score"]
            or val_results["Segmentation Needle EAL Score"] > best_val_results["Segmentation Needle EAL Score"]
        ):
            # Update the best validation loss & IoU score and reset early stopping count
            best_val_results = val_results
            early_stop_count = 0

            # Save the best model
            if model_name == "Video-Retina-UNETR":
                save_path = os.path.join(checkpoint_dir, f"video_retina_unetr_{experiment_id}.pth")
            else:
                save_path = os.path.join(checkpoint_dir, f"video_unetr_{experiment_id}.pth")
            if config["Validation"]["ema"] != 0:
                torch.save(ema_model.state_dict(), save_path)
            else:
                torch.save(model.state_dict(), save_path)
            print("The best model is saved!")

            # Visualize the output
            if visualize:
                model.eval()

                # Visualize the output on training data (show the first batch)
                print("Visualizing the output on training data...")
                if model_name == "Video-Retina-UNETR":
                    visualize_sample(model, loader=train_loader, model_name=model_name, anchors_pos=anchors_pos)
                else:
                    visualize_sample(model, loader=train_loader, model_name=model_name)

                # Visualize the output on validation data (show the first batch)
                print("Visualizing the output on validation data...")
                if config["Validation"]["ema"] != 0: 
                    if model_name == "Video-Retina-UNETR":
                        visualize_sample(ema_model, loader=valid_loader, model_name=model_name, anchors_pos=anchors_pos)
                    else:
                        visualize_sample(ema_model, loader=valid_loader, model_name=model_name)
                else:
                    if model_name == "Video-Retina-UNETR":
                        visualize_sample(model, loader=valid_loader, model_name=model_name, anchors_pos=anchors_pos)
                    else:
                        visualize_sample(model, loader=valid_loader, model_name=model_name)
        else:
            early_stop_count += 1
            if early_stop_count == 5:
                print("Early stopping...")
                break

        print(f"Best Validation Loss: {best_val_results['Loss']:.6f}")
        print("--------------------------------------------------")

        # Log to local logger
        logger.info("--------------------------------------------------")
        logger.info(f"Epoch [{epoch+1}/{epochs}]")
        logger.info("--------------------------------------------------")
        logger.info(f"Running Results on Training Data:")
        for key, value in running_results.items():
            logger.info(f"{key}: {value/ep_train_steps:.6f}")
        logger.info("--------------------------------------------------")
        if train_pl and running_pl_results is not None:
            logger.info(f"Running PL Results on Pseudo Label Data:")
            for key, value in running_pl_results.items():
                logger.info(f"{key}: {value/len(train_pl_loader):.6f}")
            logger.info("--------------------------------------------------")
        logger.info(f"Validation Results:")
        for key, value in val_results.items():
            logger.info(f"{key}: {value:.6f}")
        logger.info("--------------------------------------------------")
        logger.info(f"Best Validation Results:")
        for key, value in best_val_results.items():
            logger.info(f"{key}: {value:.6f}")
        logger.info("--------------------------------------------------")

        # Log to wandb
        wandb_results = {}
        for key, value in running_results.items():
            wandb_results[f"Training {key}"] = value / ep_train_steps
        if train_pl and running_pl_results is not None:
            for key, value in running_pl_results.items():
                wandb_results[f"PseudoLabel/Training {key}"] = value / len(train_pl_loader)
        for key, value in val_results.items():
            wandb_results[f"Validation {key}"] = value
        wandb.log(wandb_results)

        ## Semi Supervise: Pseudo labeling
        if pl_model_thres is not None and val_results["Segmentation IoU Score"] > pl_model_thres and epoch + 1 < epochs:
            if config["Validation"]["ema"] != 0:
                ## Predict on unlabedDataset to get pseudo labels
                df = generate_pl(config, ema_model, device, unlabeled_loader, model_name, df, pl_dir)
            else:
                df = generate_pl(config, model, device, unlabeled_loader, model_name, df, pl_dir)
            print(df.tail())
            ## Save csv with img folder directory, image names, pl path and confidence
            df_csv_dir = os.path.join(pl_dir, "pl.csv")
            df.to_csv(df_csv_dir, index=False)  ## ./pseudo_label/model_1/pl.csv
            if len(df.index) > 0:
                ## Rest pseudo_dataset and loader
                if train_pl_loader is None:
                    train_transform = AugmentationImgMaskOnly(
                        resized_crop=True, color_jitter=True, horizontal_flip=True, image_size=config["Model"]["image_size"]
                    )
                    pseudo_dataset = PseudoDataset(df_csv_dir, transform=train_transform, time_window=config["Model"]["time_window"])
                    train_pl_loader = DataLoader(pseudo_dataset, batch_size=config["Train"]["batch_size"], shuffle=True, drop_last=True)
                else:
                    train_pl_loader.dataset.update_df_from_csv()
                    print(f"updated pl dataset length:{len(train_pl_loader.dataset)}")  ## check

        ## start to train pseudo labels if there is at least a batch of PL
        if pl_model_thres is not None and len(df.index) >= config["Train"]["batch_size"]:
            train_pl = True

        model.train()

    # End the logging
    print("Finished Training!")


def main(config):
    # --------------------------------------------------------------------------
    # Model Type
    # --------------------------------------------------------------------------
    retina_head = config["Train"]["retina_head"]  # with the detection head or not
    if retina_head:
        model_name = "Video-Retina-UNETR"
    else:
        model_name = "Video-UNETR"
    # --------------------------------------------------------------------------

    # --------------------------------------------------------------------------
    # System Configuration
    # --------------------------------------------------------------------------
    # Set random seed for reproducibility
    random.seed(0)
    torch.manual_seed(0)
    np.random.seed(0)
    # torch.backends.cudnn.benchmark = True

    # Set device
    device = torch.device("cuda" if torch.cuda.is_available() else "cpu")
    device_name = torch.cuda.get_device_name(device) if torch.cuda.is_available() else "CPU"
    print(device_name)

    # Logging
    os.makedirs("./logs", exist_ok=True)
    logger = logging.getLogger(__name__)
    logger.setLevel(logging.INFO)

    file_handler = logging.FileHandler(
        f"./logs/{datetime.datetime.now().strftime('%Y-%m-%d_%H-%M')}_{model_name}_exp_{config['Train']['experiment_id']}.log"
    )
    file_handler.setLevel(logging.INFO)

    formatter = logging.Formatter("%(asctime)s - %(name)s - %(levelname)s - %(message)s")
    file_handler.setFormatter(formatter)
    logger.addHandler(file_handler)
    # --------------------------------------------------------------------------

    # --------------------------------------------------------------------------
    # Model Configuration & Initialization
    # --------------------------------------------------------------------------
    # Create the model
    if model_name == "Video-UNETR":
        model = VideoUnetr(
            img_size=config["Model"]["image_size"],
            patch_size=config["Model"]["patch_size"],
            in_chans=config["Model"]["time_window"],
            embed_dim=config["Model"]["embed_dim"],
            depth=config["Model"]["depth"],
            num_heads=config["Model"]["num_heads"],
            mlp_ratio=config["Model"]["mlp_ratio"],
            norm_layer=partial(nn.LayerNorm, eps=1e-6),
            skip_chans=config["Model"]["skip_chans"],
            out_chans=1,
        )
    elif model_name == "Video-Retina-UNETR":
        model = VideoRetinaUnetr(
            img_size=config["Model"]["image_size"],
            patch_size=config["Model"]["patch_size"],
            in_chans=config["Model"]["time_window"],
            embed_dim=config["Model"]["embed_dim"],
            depth=config["Model"]["depth"],
            num_heads=config["Model"]["num_heads"],
            mlp_ratio=config["Model"]["mlp_ratio"],
            norm_layer=partial(nn.LayerNorm, eps=1e-6),
            skip_chans=config["Model"]["skip_chans"],
            out_chans=1,
            det_num_classes=config["Train"]["det_num_classes"],
            det_with_aqe=config["Train"]["with_aqe"],
        )

    # load pretrained ViT weights
    vit_pretrained_weights = "MAE ImageNet 1k"
    # checkpoint download page link: https://dl.fbaipublicfiles.com/mae/pretrain/mae_pretrain_vit_base.pth

    if vit_pretrained_weights == "MAE ImageNet 1k":
        if config["Model"]["time_window"] % 3 != 0 and config["Model"]["time_window"] != 1:
            raise ValueError("The time window must be 1 or a multiple of 3 for loading the pretrained weights.")
        elif config["Model"]["time_window"] == 3:
            checkpoint = torch.load("./mae_pretrain_vit_base_checkpoints/mae_pretrain_vit_base.pth")
            model.load_state_dict(checkpoint["model"], strict=False)
            print(f"{vit_pretrained_weights} pretrained weights loaded!")
        else:
            checkpoint = torch.load("./mae_pretrain_vit_base_checkpoints/mae_pretrain_vit_base.pth")
            # load pretrained weights layer by layer
            for key, value in checkpoint["model"].items():
                if key == "patch_embed.proj.weight":
                    # repeat the weights for the time window in patch linear projection layer
                    print(f"Copy {key} with shape {value.shape} to {model.patch_embed.proj.weight.shape}")
                    num_copy = config["Model"]["time_window"] // 3
                    model.patch_embed.proj.weight.data.copy_((value / num_copy).repeat(1, num_copy, 1, 1))
                else:
                    model.state_dict()[key].copy_(value)
            print(f"{vit_pretrained_weights} pretrained weights loaded!")
    # --------------------------------------------------------------------------

    # --------------------------------------------------------------------------
    # Dataset Construction
    # --------------------------------------------------------------------------
    train_loader, valid_loader, medium_test_loader, hard_test_loader = construct_datasets(config)

    visualize = config["Train"]["visualize"]  # Set to True to visualize the training data & model output

    # Show the first batch of training data
    if visualize:
        print("Visualizing the first batch of training data...")
        time_window = config["Model"]["time_window"]
        buffer_num_sample = config["Train"]["buffer_num_sample"]
        for buffer in train_loader:
            for t in range(buffer_num_sample):  # iterate over the buffer to get samples
                images = buffer["images"][:, t : t + time_window, :, :]  # [N, T, H, W]
                masks = buffer["masks"][:, t : t + time_window, :, :]  # [N, T, H, W]
                cals = buffer["cals"][:, t : t + time_window, :]  # [N, T, 4]
                endpoints = buffer["endpoints"][:, t : t + time_window, :]  # [N, T, 2]
                labels = buffer["labels"][:, t : t + time_window]  # [N, T]
                show_dataset_samples(images, masks, cals, endpoints, labels, figsize=(8, 8), font_size=10)
                break
    # --------------------------------------------------------------------------

    # --------------------------------------------------------------------------
    # Training Configuration
    # --------------------------------------------------------------------------
    # effective batch size & learning rate
    eff_batch_size = config["Train"]["accumulation_steps"] * config["Train"]["batch_size"]
    lr = config["Train"]["blr"] * eff_batch_size / 256

    # optimizer & scheduler
    optimizer = torch.optim.AdamW(model.parameters(), lr=lr)
    scheduler = lr_scheduler.LinearLR(optimizer, start_factor=1, end_factor=0.1, total_iters=config["Train"]["epochs"])

    # loss functions
    seg_focal_loss = SegFocalLoss(alpha=0.75, gamma=2).to(device)
    seg_dice_loss = SegDiceLoss().to(device)
    seg_ft_loss = SegFocalTverskyLoss().to(device)
    seg_iou_loss = SegIoULoss().to(device)
    if model_name == "Video-Retina-UNETR":
        siou_loss = SIoULoss() if config["Train"]["siou_loss"] else None
        aqe_loss = AQELoss() if config["Train"]["with_aqe"] else None
        det_loss = DetLoss(siou_loss=siou_loss, aqe_loss=aqe_loss).to(device)
    else:
        det_loss = None

    # --------------------------------------------------------------------------
    # wandb Logging
    # --------------------------------------------------------------------------
    # Set the name of the experiment for wandb logging
    name = f"{model_name}-{config['Train']['experiment_id']}"  ## Experiment ID for logging

    # number of parameters in the model
    num_params = sum(p.numel() for p in model.parameters())

    ## pseudo label config
    if config["Semi_Supervise"]["Pseudo_label"]["model_thres"] is None:
        model_thres, pl_thres, version = None, None, None
    else:
        model_thres = config["Semi_Supervise"]["Pseudo_label"]["model_thres"]
        pl_thres = config["Semi_Supervise"]["Pseudo_label"]["mask_thres"]
        version = config["Semi_Supervise"]["Pseudo_label"]["pl_version"]

    # Start a new wandb run to track this script
    wandb.init(
        # set the wandb project where this run will be logged
        project="DLMI Final",
        # Set the experiment name
        name=name,
        # track hyperparameters and run metadata
        config={
            "Architecture": model_name,
            "Time Window": config["Model"]["time_window"],
            "Number of Samples in Buffer": config["Train"]["buffer_num_sample"],
            "ViT Pre-Trained Weights": vit_pretrained_weights,
            "Skip Connection Channels": f"{config['Model']['skip_chans']}",
            "Number of Parameters": num_params,
            "Training Dataset": "easy_2220, easy_1429, easy_1063, easy_270, easy_1295, easy_1058, easy_284, medium_1903,",
            "Validation Dataset": "easy_2097, easy_679, easy_1530, easy_1148,",
            "Image Size": config["Model"]["image_size"],
            "Device Batch Size": config["Train"]["batch_size"],
            "Effective Batch Size": eff_batch_size,
            "Epochs": config["Train"]["epochs"],
            "Base Learning Rate": config["Train"]["blr"],
            "Learning Rate Scheduler": "Linear Decay",
            "Optimizer": "AdamW",
            "Detection Needle Classes": config["Train"]["det_num_classes"],
            "Theta Regression Reference": "Horizontal Orientation",
            "Angle Quality Estimation": config["Train"]["with_aqe"],
            "Loss Functions": config["Train"]["loss"],  # dice + focal + cls_focal + reg_l1,
            "PL_model_thres": model_thres,
            "PL_thres": pl_thres,
            "PL_version": version,
            "EMA":config["Validation"]["ema"]
        },
    )
    # --------------------------------------------------------------------------

    # --------------------------------------------------------------------------
    # Train the model
    # --------------------------------------------------------------------------
    # Create checkpoint directory
    if model_name == "Video-UNETR":
        checkpoint_dir = "./video_unetr_checkpoints"
    elif model_name == "Video-Retina-UNETR":
        checkpoint_dir = "./video_retina_unetr_checkpoints"
    os.makedirs(checkpoint_dir, exist_ok=True)

    train(
        config=config,
        model=model,
        device=device,
        optimizer=optimizer,
        train_loader=train_loader,
        valid_loader=valid_loader,
        seg_focal_loss=seg_focal_loss,
        seg_dice_loss=seg_dice_loss,
        seg_ft_loss=seg_ft_loss,
        seg_iou_loss=seg_iou_loss,
        model_name=model_name,
        logger=logger,
        checkpoint_dir=checkpoint_dir,
        det_loss=det_loss,
        scheduler=scheduler,
        visualize=visualize,
    )

    # Finish the wandb logging
    wandb.finish()
    # --------------------------------------------------------------------------


if __name__ == "__main__":
    with open("config.json", "r", encoding="utf-8") as f:
        config = json.load(f)

    main(config)<|MERGE_RESOLUTION|>--- conflicted
+++ resolved
@@ -268,11 +268,7 @@
                 cl, rl = det_loss(pred_classifications, pred_regressions, anchors_pos, annotations)
 
             # Calculate total loss
-<<<<<<< HEAD
             loss = dl + fl  # + il+  fl  #  ftl
-=======
-            loss = dl  +  fl #+ il+  fl  #  ftl
->>>>>>> 2139b981
             if model_name == "Video-Retina-UNETR" and train_det_head:  # with the detection head
                 loss = loss + cl + rl  ## TODO: adaptively modify the weight for the detection loss
 
@@ -291,19 +287,14 @@
                 consistency_l = consistency_l.item()
             else:
                 consistency_l = 0
-            
+
             # Calculate the segmentation Dice score & IoU score
             seg_dscore = seg_dice_score(pred_masks, masks)
             seg_iscore = seg_iou_score(pred_masks, masks)
 
             # update running loss & score
-<<<<<<< HEAD
-            running_results["Loss"] += dl.item() + fl.item()
+            running_results["Loss"] += dl.item() + fl.item() + consistency_l
             running_results["Segmentation Focal Loss"] += fl.item()
-=======
-            running_results["Loss"] += dl.item() + fl.item() + consistency_l
-            running_results["Segmentation Focal Loss"] +=  fl.item()
->>>>>>> 2139b981
             running_results["Segmentation Dice Loss"] += dl.item()
             running_results["Segmentation Dice Score"] += seg_dscore.item()
             running_results["Segmentation IoU Score"] += seg_iscore.item()
@@ -432,8 +423,7 @@
 
     ## https://pytorch.org/docs/stable/optim.html#putting-it-all-together-ema
     if config["Validation"]["ema"] != 0:
-        ema_model = torch.optim.swa_utils.AveragedModel(model, \
-                multi_avg_fn=torch.optim.swa_utils.get_ema_multi_avg_fn(config["Validation"]["ema"]))
+        ema_model = torch.optim.swa_utils.AveragedModel(model, multi_avg_fn=torch.optim.swa_utils.get_ema_multi_avg_fn(config["Validation"]["ema"]))
         ema_model.to(device)
 
     logger.info(f"Model: {model_name}")
@@ -566,7 +556,7 @@
 
                 # Visualize the output on validation data (show the first batch)
                 print("Visualizing the output on validation data...")
-                if config["Validation"]["ema"] != 0: 
+                if config["Validation"]["ema"] != 0:
                     if model_name == "Video-Retina-UNETR":
                         visualize_sample(ema_model, loader=valid_loader, model_name=model_name, anchors_pos=anchors_pos)
                     else:
@@ -842,7 +832,7 @@
             "PL_model_thres": model_thres,
             "PL_thres": pl_thres,
             "PL_version": version,
-            "EMA":config["Validation"]["ema"]
+            "EMA": config["Validation"]["ema"],
         },
     )
     # --------------------------------------------------------------------------
