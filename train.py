# Main script to train the Video-UNETR model

import datetime
import json
import logging
import os
import random

import numpy as np
import pandas as pd

import torch
import torch.nn as nn

import wandb

from anchors import AnchorGenerator

from functools import partial

from torch.optim import lr_scheduler
from torch.utils.data import DataLoader, ConcatDataset

from tqdm import tqdm

from dataset import CustomDataset, Augmentation, UnlabeledDataset, PseudoDataset, AugmentationImgMaskOnly
from evaluation import evaluate, seg_dice_score, seg_iou_score, results_dictioanry
from visualization import show_dataset_samples, show_seg_preds_only, show_preds_with_det_head
from model import VideoUnetr, VideoRetinaUnetr
from loss import SegFocalLoss, SegDiceLoss, SegFocalTverskyLoss, SegIoULoss, DetLoss, SIoULoss, AQELoss, mse_loss, sigmoid_rampup
from pseudolabel import generate_pl


# Construct the datasets
def construct_datasets(config):
    image_size = config["Model"]["image_size"]
    batch_size = config["Train"]["batch_size"]
    time_window = config["Model"]["time_window"]
    buffer_num_sample = config["Train"]["buffer_num_sample"]
    line_width = config["Data"]["line_width"]
    det_num_classes = config["Train"]["det_num_classes"]

    train_transform = Augmentation(resized_crop=True, color_jitter=True, horizontal_flip=True, image_size=image_size)
    valid_transform = Augmentation(resized_crop=False, color_jitter=False, horizontal_flip=False, image_size=image_size)

    train_dataset_list = []
    for folder_name in config["Data"]["Train_folder"].values():
        subdataset = CustomDataset(
            os.path.join(config["Data"]["folder_dir"], folder_name),
            transform=train_transform,
            time_window=time_window,
            buffer_num_sample=buffer_num_sample,
            line_width=line_width,
            det_num_classes=det_num_classes,
        )
        train_dataset_list.append(subdataset)

    valid_dataset_list = []
    for folder_name in config["Data"]["Val_folder"].values():
        subdataset = CustomDataset(
            os.path.join(config["Data"]["folder_dir"], folder_name),
            transform=valid_transform,
            time_window=time_window,
            buffer_num_sample=buffer_num_sample,
            line_width=line_width,
            det_num_classes=det_num_classes,
        )
        valid_dataset_list.append(subdataset)

    test_med_dataset_list = []
    for folder_name in config["Data"]["Test_folder"]["Medium"].values():
        subdataset = CustomDataset(
            os.path.join(config["Data"]["folder_dir"], folder_name),
            transform=valid_transform,
            time_window=time_window,
            buffer_num_sample=buffer_num_sample,
            line_width=line_width,
            det_num_classes=det_num_classes,
        )
        test_med_dataset_list.append(subdataset)

    test_hard_dataset_list = []
    for folder_name in config["Data"]["Test_folder"]["Hard"].values():
        subdataset = CustomDataset(
            os.path.join(config["Data"]["folder_dir"], folder_name),
            transform=valid_transform,
            time_window=time_window,
            buffer_num_sample=buffer_num_sample,
            line_width=line_width,
            det_num_classes=det_num_classes,
        )
        test_hard_dataset_list.append(subdataset)

    """ training dataset """
    train_dataset = ConcatDataset(train_dataset_list)
    train_loader = DataLoader(train_dataset, batch_size=batch_size, shuffle=True, drop_last=True)

    """ validation dataset """
    valid_dataset = ConcatDataset(valid_dataset_list)
    valid_loader = DataLoader(valid_dataset, batch_size=batch_size, shuffle=True, drop_last=False)

    """ medium test dataset """
    medium_test_dataset = ConcatDataset(test_med_dataset_list)
    medium_test_loader = DataLoader(medium_test_dataset, batch_size=batch_size, shuffle=True, drop_last=False)

    """ hard test dataset """
    hard_test_dataset = ConcatDataset(test_hard_dataset_list)
    hard_test_loader = DataLoader(hard_test_dataset, batch_size=batch_size, shuffle=True, drop_last=False)

    print(f"Number of training samples: {len(train_dataset)}")
    print(f"Number of validation samples: {len(valid_dataset)}")
    print(f"Number of medium test samples: {len(medium_test_dataset)}")
    print(f"Number of hard test samples: {len(hard_test_dataset)}")

    return train_loader, valid_loader, medium_test_loader, hard_test_loader


def construct_unlabeled_datasets(config):
    image_size = config["Model"]["image_size"]
    batch_size = config["Train"]["batch_size"]
    time_window = config["Model"]["time_window"]

    valid_transform = Augmentation(resized_crop=False, color_jitter=False, horizontal_flip=False, image_size=image_size)

    dataset_list = []
    for folder_name in config["Data"]["Unlabeled_folder"]:
        subdataset = UnlabeledDataset(os.path.join(config["Data"]["folder_dir"], folder_name), transform=valid_transform, time_window=time_window)
        dataset_list.append(subdataset)

    unlabeled_dataset = ConcatDataset(dataset_list)
    unlabeled_loader = DataLoader(unlabeled_dataset, batch_size=batch_size, shuffle=True, drop_last=True)  ## avoid 1 at the end

    print(f"Number of unlabeled samples: {len(unlabeled_dataset)}")
    return unlabeled_loader


# Training Function
def train(
    config,
    model,
    device,
    train_loader,
    valid_loader,
    optimizer,
    seg_focal_loss,
    seg_dice_loss,
    seg_ft_loss,
    seg_iou_loss,
    model_name,
    logger,
    checkpoint_dir,
    det_loss=None,
    scheduler=None,
    visualize=True,
):
    def train_one_epoch(model, optimizer, train_loader, running_results, train_det_head=True, ignore_index=None):
        # parameters for iteration over the buffer
        time_window = config["Model"]["time_window"]
        buffer_num_sample = config["Train"]["buffer_num_sample"]

        # total number of training steps in one epoch & count the current step
        ep_train_steps = len(train_loader) * buffer_num_sample
        train_step_count = 0

        with tqdm(total=ep_train_steps) as pbar:
            for buffer in train_loader:  # loader getitem() returns a buffer
                for t in range(buffer_num_sample):  # iterate over the buffer to get samples
                    # Image data
                    images = buffer["images"][:, t : t + time_window, :, :].to(device)  # [N, T, H, W]

                    # Segmentation ground truth masks
                    masks = buffer["masks"][:, t : t + time_window, :, :].to(device)  # [N, T, H, W]
                    masks = masks[:, -1, :, :].unsqueeze(1)  # [N, 1, H, W]

                    # Detection ground truth annotations
                    if model_name == "Video-Retina-UNETR" and train_det_head:
                        cals = buffer["cals"][:, t : t + time_window, :].to(device)  # [N, T, 4]
                        labels = buffer["labels"][:, t : t + time_window].to(device)  # [N, T]
                        labels = labels.unsqueeze(-1)  # [N, T, 1]
                        annotations = torch.cat([cals, labels], dim=-1)  # [N, T, 5]
                        annotations = annotations[:, -1, :].unsqueeze(1)  # [N, 1, 5]

                    # Forward pass
                    if model_name == "Video-Retina-UNETR":
                        pred_masks, pred_classifications, pred_regressions = model(images)
                        # [N, 1, H, W], [N, num_total_anchors, num_classes], [N, num_total_anchors, 4 or 5]
                    else:
                        pred_masks = model(images)  # [N, 1, H, W]

                    # Calculate loss (use the last frame as the target mask)
                    fl = seg_focal_loss(pred_masks, masks, ignore_index=ignore_index)
                    dl = seg_dice_loss(pred_masks, masks, ignore_index=ignore_index)
                    # ftl = seg_ft_loss(pred_masks, masks)
                    # il = seg_iou_loss(pred_masks, masks)
                    if model_name == "Video-Retina-UNETR" and train_det_head:  # with the detection head
                        cl, rl = det_loss(pred_classifications, pred_regressions, anchors_pos, annotations)

                    # Calculate total loss
<<<<<<< HEAD
                    loss = dl + fl  # + il #  ftl
                    if model_name == "Video-Retina-UNETR" and train_det_head:  # with the detection head
                        loss = loss + (cl + rl)*0.2  ## TODO: adaptively modify the weight for the detection loss
                    
=======
                    loss = dl  # + fl  # + il #  ftl
                    if model_name == "Video-Retina-UNETR" and train_det_head:  # with the detection head
                        loss = loss + 0.2 * (cl + rl)  ## TODO: adaptively modify the weight for the detection loss

>>>>>>> 7d715f68
                    # mean teacher: consistency cost
                    ## https://github.com/CuriousAI/mean-teacher/blob/master/pytorch/main.py#L260
                    if config["Validation"]["ema"] != 0 and config["Validation"]["mean_teacher"]:
                        ema_model.train()
                        if model_name == "Video-Retina-UNETR":
                            ema_pred_masks, ema_pred_classifications, ema_pred_regressions = ema_model(images)
                            # [N, 1, H, W], [N, num_total_anchors, num_classes], [N, num_total_anchors, 4 or 5]
                        else:
                            ema_pred_masks = ema_model(images)  # [N, 1, H, W]
                        consistency_weight = config["Validation"]["consistency_weight"] * sigmoid_rampup(epoch, epochs)
                        consistency_l = consistency_weight * mse_loss(pred_masks, ema_pred_masks) / pred_masks.shape[0]
                        if train_step_count == 10 or train_step_count == 50:
                            print(f"loss {loss.item()} cons_l {consistency_l.item()}")
                        loss += consistency_l
                        consistency_l = consistency_l.item()
                    else:
                        consistency_l = 0

                    # Calculate the segmentation Dice score & IoU score
                    seg_dscore = seg_dice_score(pred_masks, masks)
                    seg_iscore = seg_iou_score(pred_masks, masks)

                    # update running loss & score
<<<<<<< HEAD
                    running_results["Loss"] += dl.item() + consistency_l + fl.item()
                    running_results["Segmentation Focal Loss"] += fl.item()
=======
                    running_results["Loss"] += dl.item() + consistency_l  # + fl.item()
                    running_results["Segmentation Focal Loss"] += 0  # fl.item()
>>>>>>> 7d715f68
                    running_results["Segmentation Dice Loss"] += dl.item()
                    running_results["Segmentation Dice Score"] += seg_dscore.item()
                    running_results["Segmentation IoU Score"] += seg_iscore.item()
                    if model_name == "Video-Retina-UNETR" and train_det_head:  # with the detection head
                        running_results["Loss"] += cl.item() + rl.item()
                        running_results["Detection Classification Loss"] += cl.item()
                        running_results["Detection Regression Loss"] += rl.item()

                    # Gradient accumulation normalization
                    loss = loss / accumulation_steps
                    loss.backward()

                    # Update weights
                    if (train_step_count + 1) % accumulation_steps == 0 or train_step_count == ep_train_steps - 1:
                        # Gradient clipping
                        nn.utils.clip_grad_norm_(model.parameters(), max_norm=10, norm_type=2)
                        optimizer.step()
                        optimizer.zero_grad()

                        if config["Validation"]["ema"]:
                            ema_model.update_parameters(model)

                    train_step_count += 1
                    pbar.update(1)

                    if train_step_count == ep_train_steps:
                        return running_results

    def pl_train_one_epoch(model, optimizer, train_loader, running_results, train_det_head=True, ignore_index=None):
        for step, samples in enumerate(tqdm(train_loader)):
            # Image data
            images = samples["images"].to(device)  # [N, T, H, W]

            # Segmentation ground truth masks
            masks = samples["masks"].to(device)  # [N, T, H, W]
            masks = masks[:, -1, :, :].unsqueeze(1)  # [N, 1, H, W]

            # Detection ground truth annotations
            if model_name == "Video-Retina-UNETR" and train_det_head:
                cals = samples["cals"].to(device)  # [N, T, 4]
                labels = samples["labels"].to(device)  # [N, T]
                labels = labels.unsqueeze(-1)  # [N, T, 1]
                annotations = torch.cat([cals, labels], dim=-1)  # [N, T, 5]
                annotations = annotations[:, -1, :].unsqueeze(1)  # [N, 1, 5]

            # Forward pass
            if model_name == "Video-Retina-UNETR":
                pred_masks, pred_classifications, pred_regressions = model(images)
                # [N, 1, H, W], [N, num_total_anchors, num_classes], [N, num_total_anchors, 4 or 5]
            else:
                pred_masks = model(images)  # [N, 1, H, W]

            # Calculate loss (use the last frame as the target mask)
            fl = seg_focal_loss(pred_masks, masks, ignore_index=ignore_index)
            dl = seg_dice_loss(pred_masks, masks, ignore_index=ignore_index)
            # ftl = seg_ft_loss(pred_masks, masks)
            # il = seg_iou_loss(pred_masks, masks)
            if model_name == "Video-Retina-UNETR" and train_det_head:  # with the detection head
                cl, rl = det_loss(pred_classifications, pred_regressions, anchors_pos, annotations)

            # Calculate total loss
<<<<<<< HEAD
            loss = dl + fl  # + il+  fl  #  ftl
            if model_name == "Video-Retina-UNETR" and train_det_head:  # with the detection head
                loss = loss + (cl + rl)*0.2  ## TODO: adaptively modify the weight for the detection loss
=======
            loss = dl  # + fl  # + il+  fl  #  ftl
            if model_name == "Video-Retina-UNETR" and train_det_head:  # with the detection head
                loss = loss + 0.2 * (cl + rl)  ## TODO: adaptively modify the weight for the detection loss
>>>>>>> 7d715f68

            # mean teacher: consistency cost
            ## https://github.com/CuriousAI/mean-teacher/blob/master/pytorch/main.py#L260
            if config["Validation"]["ema"] != 0 and config["Validation"]["mean_teacher"]:
                ema_model.train()
                if model_name == "Video-Retina-UNETR":
                    ema_pred_masks, ema_pred_classifications, ema_pred_regressions = ema_model(images)
                    # [N, 1, H, W], [N, num_total_anchors, num_classes], [N, num_total_anchors, 4 or 5]
                else:
                    ema_pred_masks = ema_model(images)  # [N, 1, H, W]
                consistency_weight = config["Validation"]["consistency_weight"] * sigmoid_rampup(epoch, epochs)
                consistency_l = consistency_weight * mse_loss(pred_masks, ema_pred_masks) / pred_masks.shape[0]
                if step == 10 or step == 50:
                    print(f"loss {loss.item()} cons_l {consistency_l.item()}")
                loss += consistency_l
                consistency_l = consistency_l.item()
            else:
                consistency_l = 0

            # Calculate the segmentation Dice score & IoU score
            seg_dscore = seg_dice_score(pred_masks, masks)
            seg_iscore = seg_iou_score(pred_masks, masks)

            # update running loss & score
<<<<<<< HEAD
            running_results["Loss"] += dl.item() + consistency_l + fl.item()
            running_results["Segmentation Focal Loss"] += fl.item()
=======
            running_results["Loss"] += dl.item() + consistency_l  # + fl.item()
            running_results["Segmentation Focal Loss"] += 0  # fl.item()
>>>>>>> 7d715f68
            running_results["Segmentation Dice Loss"] += dl.item()
            running_results["Segmentation Dice Score"] += seg_dscore.item()
            running_results["Segmentation IoU Score"] += seg_iscore.item()
            if model_name == "Video-Retina-UNETR" and train_det_head:  # with the detection head
                running_results["Loss"] += cl.item() + rl.item()
                running_results["Detection Classification Loss"] += cl.item()
                running_results["Detection Regression Loss"] += rl.item()

            # Gradient accumulation normalization
            loss = loss / accumulation_steps
            loss.backward()

            # Update weights
            if (step + 1) % accumulation_steps == 0:
                # Gradient clipping
                nn.utils.clip_grad_norm_(model.parameters(), max_norm=10, norm_type=2)
                optimizer.step()
                optimizer.zero_grad()

                if config["Validation"]["ema"] != 0:
                    ema_model.update_parameters(model)

        return running_results

    def visualize_sample(model, loader, model_name, anchors_pos=None):
        time_window = config["Model"]["time_window"]
        buffer_num_sample = config["Train"]["buffer_num_sample"]
        with torch.no_grad():
            for buffer in loader:
                for t in range(buffer_num_sample):  # iterate over the buffer to get samples
                    vis_images = buffer["images"][:, t : t + time_window, :, :].to(device)  # [N, T, H, W]
                    vis_masks = buffer["masks"][:, t : t + time_window, :, :]  # [N, T, H, W]

                    # Forward pass
                    if model_name == "Video-Retina-UNETR":
                        vis_pred_masks, vis_classifications, vis_regressions = model(vis_images)
                        # [N, 1, H, W], [N, num_total_anchors, num_classes], [N, num_total_anchors, 4]
                    else:
                        vis_pred_masks = model(vis_images)  # [N, 1, H, W]

                    # Detach and move to CPU
                    vis_images = vis_images.detach().cpu()
                    vis_pred_masks = vis_pred_masks.detach().cpu()
                    if model_name == "Video-Retina-UNETR":
                        vis_classifications = vis_classifications.detach().cpu()  # [N, num_total_anchors, num_classes]
                        vis_regressions = vis_regressions.detach().cpu()  # [N, num_total_anchors, 4]
                        anchors_pos = anchors_pos.detach().cpu()  # [num_total_anchors, 4]

                    # Visualize the output
                    if model_name == "Video-Retina-UNETR":
                        show_preds_with_det_head(
                            vis_images,
                            vis_masks,
                            vis_pred_masks,
                            vis_classifications,
                            vis_regressions,
                            anchors_pos,
                            topk=1,
                            with_aqe=config["Train"]["with_aqe"],
                        )
                        anchors_pos = anchors_pos.cuda()
                    else:
                        show_seg_preds_only(consec_images=vis_images, consec_masks=vis_masks, pred_masks=vis_pred_masks)

                    break
                break
            # -------------------------------------------------------------------------------
            # original version
            # -------------------------------------------------------------------------------
            # for _, vis_samples in enumerate(loader):
            #     # Move to device & forward pass
            #     vis_images = vis_samples["images"].to(device)
            #     vis_masks = vis_samples["masks"]

            #     # Forward pass
            #     if model_name == "Video-Retina-UNETR":
            #         vis_pred_masks, vis_classifications, vis_regressions = model(vis_images)
            #         # [N, 1, H, W], [N, num_total_anchors, num_classes], [N, num_total_anchors, 4]
            #     else:
            #         vis_pred_masks = model(vis_images)  # [N, 1, H, W]

            #     # Detach and move to CPU
            #     vis_images = vis_images.detach().cpu()
            #     vis_pred_masks = vis_pred_masks.detach().cpu()
            #     if model_name == "Video-Retina-UNETR":
            #         vis_classifications = vis_classifications.detach().cpu()  # [N, num_total_anchors, num_classes]
            #         vis_regressions = vis_regressions.detach().cpu()  # [N, num_total_anchors, 4]
            #         anchors_pos = anchors_pos.detach().cpu()  # [num_total_anchors, 4]

            #     # Visualize the output
            #     if model_name == "Video-Retina-UNETR":
            #         show_preds_with_det_head(
            #             vis_images,
            #             vis_masks,
            #             vis_pred_masks,
            #             vis_classifications,
            #             vis_regressions,
            #             anchors_pos,
            #             topk=1,
            #             with_aqe=config["Train"]["with_aqe"],
            #         )
            #         anchors_pos = anchors_pos.cuda()
            #     else:
            #         show_seg_preds_only(consec_images=vis_images, consec_masks=vis_masks, pred_masks=vis_pred_masks)

            #     break
            # -------------------------------------------------------------------------------

    epochs = config["Train"]["epochs"]
    accumulation_steps = config["Train"]["accumulation_steps"]
    experiment_id = config["Train"]["experiment_id"]

    ### Pseudo Label Training ==================================================
    ## if model validation if good enough, then generate pseudo labels at current epoch
    pl_model_thres = config["Semi_Supervise"]["Pseudo_label"]["model_thres"]
    folder_note = config["Semi_Supervise"]["Pseudo_label"]["folder_note"]
    root_dir = config["Semi_Supervise"]["Pseudo_label"]["root_dir"]

    train_pl = False  ## train with pseudo label or not
    if pl_model_thres is not None:
        pl_dir = os.path.join(root_dir, f"{model_name}_{str(experiment_id)}")  # _{folder_note}
        unlabeled_loader = construct_unlabeled_datasets(config)
        df = pd.DataFrame(columns=["img_root", "img_names", "mask_path", "confidence"])
        train_pl_loader = None
        running_pl_results = None
    ### ========================================================================

    ## https://pytorch.org/docs/stable/optim.html#putting-it-all-together-ema
    if config["Validation"]["ema"] != 0:
        ema_model = torch.optim.swa_utils.AveragedModel(model, multi_avg_fn=torch.optim.swa_utils.get_ema_multi_avg_fn(config["Validation"]["ema"]))
        ema_model.to(device)

    logger.info(f"Model: {model_name}")
    logger.info(f"Experiment ID: {experiment_id}")

    model.train()
    model.to(device)

    # Initialize best validation results
    best_val_results = results_dictioanry(model_name=model_name, type="best_val_results")

    # Initialize early stopping count
    early_stop_count = 0

    # Initialize the anchors position for the detection head
    if model_name == "Video-Retina-UNETR":
        image_size = config["Model"]["image_size"]
        anchor_generator = AnchorGenerator()
        anchors_pos = anchor_generator([image_size, image_size])

    for epoch in range(epochs):
        optimizer.zero_grad()

        # Reset running results
        running_results = results_dictioanry(model_name=model_name, type="running_results")

        running_results = train_one_epoch(model, optimizer, train_loader, running_results)

        ep_train_steps = len(train_loader) * config["Train"]["buffer_num_sample"]

        ## Semi Supervise: Train with Pseudo Label
        if train_pl:
            print("Training PL...")
            ignore = None
            if config["Semi_Supervise"]["Pseudo_label"]["pl_version"] == 2:
                ignore = 2
            running_pl_results = results_dictioanry(model_name="", type="running_results")
            running_pl_results = pl_train_one_epoch(
                model,
                optimizer,
                train_loader=train_pl_loader,
                running_results=running_pl_results,
                train_det_head=False,  ## ## only train seg head
                ignore_index=ignore,
            )  ## ignore low confidence pixels in v2 when calculating loss

        if scheduler is not None:
            # Adjust learning rate
            scheduler.step()

        # Evaluate the model on validation data
        if config["Validation"]["ema"] != 0:
            # Update bn statistics for the ema_model at the end
            torch.optim.swa_utils.update_bn(train_loader, ema_model)
            if train_pl:
                torch.optim.swa_utils.update_bn(train_pl_loader, ema_model)
            # Use ema_model to make predictions on test data
            if model_name == "Video-Retina-UNETR":
                val_results = evaluate(
                    config,
                    ema_model,
                    device,
                    valid_loader,
                    seg_focal_loss,
                    seg_dice_loss,
                    model_name,
                    det_loss,
                    anchors_pos,
                    with_aqe=config["Train"]["with_aqe"],
                )
            else:
                val_results = evaluate(config, ema_model, device, valid_loader, seg_focal_loss, seg_dice_loss, model_name)
        else:
            if model_name == "Video-Retina-UNETR":
                val_results = evaluate(
                    config,
                    model,
                    device,
                    valid_loader,
                    seg_focal_loss,
                    seg_dice_loss,
                    model_name,
                    det_loss,
                    anchors_pos,
                    with_aqe=config["Train"]["with_aqe"],
                )
            else:
                val_results = evaluate(config, model, device, valid_loader, seg_focal_loss, seg_dice_loss, model_name)

        # Print running loss on training data & loss on validation data
        print("--------------------------------------------------")
        print(f"Epoch [{epoch+1}/{epochs}]")
        print(f"Training Loss: {running_results['Loss']/ep_train_steps:.6f}")
        if train_pl:
            print(f"Training PL Loss: {running_pl_results['Loss']/ep_train_steps:.6f}")
        print(f"Validation Loss: {val_results['Loss']:.6f}")

        # Save the best model & visualize the output if the model is improved
        if (
            val_results["Loss"] < best_val_results["Loss"]
            or val_results["Segmentation Dice Loss"] < best_val_results["Segmentation Dice Loss"]
            or val_results["Segmentation Needle EA Score"] > best_val_results["Segmentation Needle EA Score"]
            or val_results["Segmentation Needle EAL Score"] > best_val_results["Segmentation Needle EAL Score"]
        ):
            # Update the best validation loss & IoU score and reset early stopping count
            best_val_results = val_results
            early_stop_count = 0

            # Save the best model
            if model_name == "Video-Retina-UNETR":
                save_path = os.path.join(checkpoint_dir, f"video_retina_unetr_{experiment_id}.pth")
            else:
                save_path = os.path.join(checkpoint_dir, f"video_unetr_{experiment_id}.pth")
            if config["Validation"]["ema"] != 0:
                torch.save(ema_model.state_dict(), save_path)
            else:
                torch.save(model.state_dict(), save_path)
            print("The best model is saved!")

            # Visualize the output
            if visualize:
                model.eval()

                # Visualize the output on training data (show the first batch)
                print("Visualizing the output on training data...")
                if model_name == "Video-Retina-UNETR":
                    visualize_sample(model, loader=train_loader, model_name=model_name, anchors_pos=anchors_pos)
                else:
                    visualize_sample(model, loader=train_loader, model_name=model_name)

                # Visualize the output on validation data (show the first batch)
                print("Visualizing the output on validation data...")
                if config["Validation"]["ema"] != 0:
                    if model_name == "Video-Retina-UNETR":
                        visualize_sample(ema_model, loader=valid_loader, model_name=model_name, anchors_pos=anchors_pos)
                    else:
                        visualize_sample(ema_model, loader=valid_loader, model_name=model_name)
                else:
                    if model_name == "Video-Retina-UNETR":
                        visualize_sample(model, loader=valid_loader, model_name=model_name, anchors_pos=anchors_pos)
                    else:
                        visualize_sample(model, loader=valid_loader, model_name=model_name)
        else:
            early_stop_count += 1
            if early_stop_count == 5:
                print("Early stopping...")
                break

        print(f"Best Validation Loss: {best_val_results['Loss']:.6f}")
        print("--------------------------------------------------")

        # Log to local logger
        logger.info("--------------------------------------------------")
        logger.info(f"Epoch [{epoch+1}/{epochs}]")
        logger.info("--------------------------------------------------")
        logger.info(f"Running Results on Training Data:")
        for key, value in running_results.items():
            logger.info(f"{key}: {value/ep_train_steps:.6f}")
        logger.info("--------------------------------------------------")
        if train_pl and running_pl_results is not None:
            logger.info(f"Running PL Results on Pseudo Label Data:")
            for key, value in running_pl_results.items():
                logger.info(f"{key}: {value/len(train_pl_loader):.6f}")
            logger.info("--------------------------------------------------")
        logger.info(f"Validation Results:")
        for key, value in val_results.items():
            logger.info(f"{key}: {value:.6f}")
        logger.info("--------------------------------------------------")
        logger.info(f"Best Validation Results:")
        for key, value in best_val_results.items():
            logger.info(f"{key}: {value:.6f}")
        logger.info("--------------------------------------------------")

        # Log to wandb
        wandb_results = {}
        for key, value in running_results.items():
            wandb_results[f"Training {key}"] = value / ep_train_steps
        if train_pl and running_pl_results is not None:
            for key, value in running_pl_results.items():
                wandb_results[f"PseudoLabel/Training {key}"] = value / len(train_pl_loader)
        for key, value in val_results.items():
            wandb_results[f"Validation {key}"] = value
        wandb.log(wandb_results)

        ## Semi Supervise: Pseudo labeling
        if pl_model_thres is not None and val_results["Segmentation IoU Score"] > pl_model_thres and epoch + 1 < epochs:
            if config["Validation"]["ema"] != 0:
                ## Predict on unlabedDataset to get pseudo labels
                df = generate_pl(config, ema_model, device, unlabeled_loader, model_name, df, pl_dir)
            else:
                df = generate_pl(config, model, device, unlabeled_loader, model_name, df, pl_dir)
            print(df.tail())
            ## Save csv with img folder directory, image names, pl path and confidence
            df_csv_dir = os.path.join(pl_dir, "pl.csv")
            df.to_csv(df_csv_dir, index=False)  ## ./pseudo_label/model_1/pl.csv
            if len(df.index) > 0:
                ## Rest pseudo_dataset and loader
                if train_pl_loader is None:
                    train_transform = AugmentationImgMaskOnly(
                        resized_crop=True, color_jitter=True, horizontal_flip=True, image_size=config["Model"]["image_size"]
                    )
                    pseudo_dataset = PseudoDataset(df_csv_dir, transform=train_transform, time_window=config["Model"]["time_window"])
                    train_pl_loader = DataLoader(pseudo_dataset, batch_size=config["Train"]["batch_size"], shuffle=True, drop_last=True)
                else:
                    train_pl_loader.dataset.update_df_from_csv()
                    print(f"updated pl dataset length:{len(train_pl_loader.dataset)}")  ## check

        ## start to train pseudo labels if there is at least a batch of PL
        if pl_model_thres is not None and len(df.index) >= config["Train"]["batch_size"]:
            train_pl = True

        model.train()

    # End the logging
    print("Finished Training!")


def main(config):
    # --------------------------------------------------------------------------
    # Model Type
    # --------------------------------------------------------------------------
    retina_head = config["Train"]["retina_head"]  # with the detection head or not
    if retina_head:
        model_name = "Video-Retina-UNETR"
    else:
        model_name = "Video-UNETR"
    # --------------------------------------------------------------------------

    # --------------------------------------------------------------------------
    # System Configuration
    # --------------------------------------------------------------------------
    # Set random seed for reproducibility
    random.seed(0)
    torch.manual_seed(0)
    np.random.seed(0)
    # torch.backends.cudnn.benchmark = True

    # Set device
    device = torch.device("cuda" if torch.cuda.is_available() else "cpu")
    device_name = torch.cuda.get_device_name(device) if torch.cuda.is_available() else "CPU"
    print(device_name)

    # Logging
    os.makedirs("./logs", exist_ok=True)
    logger = logging.getLogger(__name__)
    logger.setLevel(logging.INFO)

    file_handler = logging.FileHandler(
        f"./logs/{datetime.datetime.now().strftime('%Y-%m-%d_%H-%M')}_{model_name}_exp_{config['Train']['experiment_id']}.log"
    )
    file_handler.setLevel(logging.INFO)

    formatter = logging.Formatter("%(asctime)s - %(name)s - %(levelname)s - %(message)s")
    file_handler.setFormatter(formatter)
    logger.addHandler(file_handler)
    # --------------------------------------------------------------------------

    # --------------------------------------------------------------------------
    # Model Configuration & Initialization
    # --------------------------------------------------------------------------
    # Create the model
    if model_name == "Video-UNETR":
        model = VideoUnetr(
            img_size=config["Model"]["image_size"],
            patch_size=config["Model"]["patch_size"],
            in_chans=config["Model"]["time_window"],
            embed_dim=config["Model"]["embed_dim"],
            depth=config["Model"]["depth"],
            num_heads=config["Model"]["num_heads"],
            mlp_ratio=config["Model"]["mlp_ratio"],
            norm_layer=partial(nn.LayerNorm, eps=1e-6),
            skip_chans=config["Model"]["skip_chans"],
            out_chans=1,
        )
    elif model_name == "Video-Retina-UNETR":
        model = VideoRetinaUnetr(
            img_size=config["Model"]["image_size"],
            patch_size=config["Model"]["patch_size"],
            in_chans=config["Model"]["time_window"],
            embed_dim=config["Model"]["embed_dim"],
            depth=config["Model"]["depth"],
            num_heads=config["Model"]["num_heads"],
            mlp_ratio=config["Model"]["mlp_ratio"],
            norm_layer=partial(nn.LayerNorm, eps=1e-6),
            skip_chans=config["Model"]["skip_chans"],
            out_chans=1,
            det_num_classes=config["Train"]["det_num_classes"],
            det_with_aqe=config["Train"]["with_aqe"],
        )

    # load pretrained ViT weights
    vit_pretrained_weights = "MAE ImageNet 1k"
    # checkpoint download page link: https://dl.fbaipublicfiles.com/mae/pretrain/mae_pretrain_vit_base.pth

    if vit_pretrained_weights == "MAE ImageNet 1k":
        if config["Model"]["time_window"] % 3 != 0 and config["Model"]["time_window"] != 1:
            raise ValueError("The time window must be 1 or a multiple of 3 for loading the pretrained weights.")
        elif config["Model"]["time_window"] == 3:
            checkpoint = torch.load("./mae_pretrain_vit_base_checkpoints/mae_pretrain_vit_base.pth")
            model.load_state_dict(checkpoint["model"], strict=False)
            print(f"{vit_pretrained_weights} pretrained weights loaded!")
        else:
            checkpoint = torch.load("./mae_pretrain_vit_base_checkpoints/mae_pretrain_vit_base.pth")
            # load pretrained weights layer by layer
            for key, value in checkpoint["model"].items():
                if key == "patch_embed.proj.weight":
                    # repeat the weights for the time window in patch linear projection layer
                    print(f"Copy {key} with shape {value.shape} to {model.patch_embed.proj.weight.shape}")
                    num_copy = config["Model"]["time_window"] // 3
                    model.state_dict()[key].copy_((value / num_copy).repeat(1, num_copy, 1, 1))
                else:
                    model.state_dict()[key].copy_(value)
            print(f"{vit_pretrained_weights} pretrained weights loaded!")
    # --------------------------------------------------------------------------

    # --------------------------------------------------------------------------
    # Dataset Construction
    # --------------------------------------------------------------------------
    train_loader, valid_loader, medium_test_loader, hard_test_loader = construct_datasets(config)

    visualize = config["Train"]["visualize"]  # Set to True to visualize the training data & model output

    # Show the first batch of training data
    if visualize:
        print("Visualizing the first batch of training data...")
        time_window = config["Model"]["time_window"]
        buffer_num_sample = config["Train"]["buffer_num_sample"]
        for buffer in train_loader:
            for t in range(buffer_num_sample):  # iterate over the buffer to get samples
                images = buffer["images"][:, t : t + time_window, :, :]  # [N, T, H, W]
                masks = buffer["masks"][:, t : t + time_window, :, :]  # [N, T, H, W]
                cals = buffer["cals"][:, t : t + time_window, :]  # [N, T, 4]
                endpoints = buffer["endpoints"][:, t : t + time_window, :]  # [N, T, 2]
                labels = buffer["labels"][:, t : t + time_window]  # [N, T]
                show_dataset_samples(images, masks, cals, endpoints, labels, figsize=(8, 8), font_size=10)
                break
            break
    # --------------------------------------------------------------------------

    # --------------------------------------------------------------------------
    # Training Configuration
    # --------------------------------------------------------------------------
    # effective batch size & learning rate
    eff_batch_size = config["Train"]["accumulation_steps"] * config["Train"]["batch_size"]
    lr = config["Train"]["blr"] * eff_batch_size / 256

    # optimizer & scheduler
    optimizer = torch.optim.AdamW(model.parameters(), lr=lr)
    scheduler = lr_scheduler.LinearLR(optimizer, start_factor=1, end_factor=0.1, total_iters=config["Train"]["epochs"])

    # loss functions
    seg_focal_loss = SegFocalLoss(alpha=0.75, gamma=2).to(device)
    seg_dice_loss = SegDiceLoss().to(device)
    seg_ft_loss = SegFocalTverskyLoss().to(device)
    seg_iou_loss = SegIoULoss().to(device)
    if model_name == "Video-Retina-UNETR":
        siou_loss = SIoULoss() if config["Train"]["siou_loss"] else None
        aqe_loss = AQELoss() if config["Train"]["with_aqe"] else None
        det_loss = DetLoss(siou_loss=siou_loss, aqe_loss=aqe_loss).to(device)
    else:
        det_loss = None

    # --------------------------------------------------------------------------
    # wandb Logging
    # --------------------------------------------------------------------------
    # Set the name of the experiment for wandb logging
    name = f"{model_name}-{config['Train']['experiment_id']}"  ## Experiment ID for logging

    # number of parameters in the model
    num_params = sum(p.numel() for p in model.parameters())

    ## pseudo label config
    if config["Semi_Supervise"]["Pseudo_label"]["model_thres"] is None:
        model_thres, pl_thres, version = None, None, None
    else:
        model_thres = config["Semi_Supervise"]["Pseudo_label"]["model_thres"]
        pl_thres = config["Semi_Supervise"]["Pseudo_label"]["mask_thres"]
        version = config["Semi_Supervise"]["Pseudo_label"]["pl_version"]

    # Start a new wandb run to track this script
    wandb.init(
        # set the wandb project where this run will be logged
        project="DLMI Final",
        # Set the experiment name
        name=name,
        # track hyperparameters and run metadata
        config={
            "Architecture": model_name,
            "Time Window": config["Model"]["time_window"],
            "Number of Samples in Buffer": config["Train"]["buffer_num_sample"],
            "ViT Pre-Trained Weights": vit_pretrained_weights,
            "Skip Connection Channels": f"{config['Model']['skip_chans']}",
            "Number of Parameters": num_params,
            "Training Dataset": "easy_2220, easy_1429, easy_1063, easy_270, easy_1295, easy_1058, easy_284, medium_1903,",
            "Validation Dataset": "easy_2097, easy_679, easy_1530, easy_1148,",
            "Image Size": config["Model"]["image_size"],
            "Device Batch Size": config["Train"]["batch_size"],
            "Effective Batch Size": eff_batch_size,
            "Epochs": config["Train"]["epochs"],
            "Base Learning Rate": config["Train"]["blr"],
            "Learning Rate Scheduler": "Linear Decay",
            "Optimizer": "AdamW",
            "Detection Needle Classes": config["Train"]["det_num_classes"],
            "Theta Regression Reference": "Horizontal Orientation",
            "Angle Quality Estimation": config["Train"]["with_aqe"],
            "Loss Functions": config["Train"]["loss"],  # dice + focal + cls_focal + reg_l1,
            "PL_model_thres": model_thres,
            "PL_thres": pl_thres,
            "PL_version": version,
            "EMA": config["Validation"]["ema"],
        },
    )
    # --------------------------------------------------------------------------

    # --------------------------------------------------------------------------
    # Train the model
    # --------------------------------------------------------------------------
    # Create checkpoint directory
    if model_name == "Video-UNETR":
        checkpoint_dir = "./video_unetr_checkpoints"
    elif model_name == "Video-Retina-UNETR":
        checkpoint_dir = "./video_retina_unetr_checkpoints"
    os.makedirs(checkpoint_dir, exist_ok=True)

    train(
        config=config,
        model=model,
        device=device,
        optimizer=optimizer,
        train_loader=train_loader,
        valid_loader=valid_loader,
        seg_focal_loss=seg_focal_loss,
        seg_dice_loss=seg_dice_loss,
        seg_ft_loss=seg_ft_loss,
        seg_iou_loss=seg_iou_loss,
        model_name=model_name,
        logger=logger,
        checkpoint_dir=checkpoint_dir,
        det_loss=det_loss,
        scheduler=scheduler,
        visualize=visualize,
    )

    # Finish the wandb logging
    wandb.finish()
    # --------------------------------------------------------------------------


if __name__ == "__main__":
    with open("config.json", "r", encoding="utf-8") as f:
        config = json.load(f)

    main(config)<|MERGE_RESOLUTION|>--- conflicted
+++ resolved
@@ -196,17 +196,10 @@
                         cl, rl = det_loss(pred_classifications, pred_regressions, anchors_pos, annotations)
 
                     # Calculate total loss
-<<<<<<< HEAD
-                    loss = dl + fl  # + il #  ftl
-                    if model_name == "Video-Retina-UNETR" and train_det_head:  # with the detection head
-                        loss = loss + (cl + rl)*0.2  ## TODO: adaptively modify the weight for the detection loss
-                    
-=======
                     loss = dl  # + fl  # + il #  ftl
                     if model_name == "Video-Retina-UNETR" and train_det_head:  # with the detection head
                         loss = loss + 0.2 * (cl + rl)  ## TODO: adaptively modify the weight for the detection loss
 
->>>>>>> 7d715f68
                     # mean teacher: consistency cost
                     ## https://github.com/CuriousAI/mean-teacher/blob/master/pytorch/main.py#L260
                     if config["Validation"]["ema"] != 0 and config["Validation"]["mean_teacher"]:
@@ -230,13 +223,8 @@
                     seg_iscore = seg_iou_score(pred_masks, masks)
 
                     # update running loss & score
-<<<<<<< HEAD
-                    running_results["Loss"] += dl.item() + consistency_l + fl.item()
-                    running_results["Segmentation Focal Loss"] += fl.item()
-=======
                     running_results["Loss"] += dl.item() + consistency_l  # + fl.item()
                     running_results["Segmentation Focal Loss"] += 0  # fl.item()
->>>>>>> 7d715f68
                     running_results["Segmentation Dice Loss"] += dl.item()
                     running_results["Segmentation Dice Score"] += seg_dscore.item()
                     running_results["Segmentation IoU Score"] += seg_iscore.item()
@@ -298,15 +286,9 @@
                 cl, rl = det_loss(pred_classifications, pred_regressions, anchors_pos, annotations)
 
             # Calculate total loss
-<<<<<<< HEAD
-            loss = dl + fl  # + il+  fl  #  ftl
-            if model_name == "Video-Retina-UNETR" and train_det_head:  # with the detection head
-                loss = loss + (cl + rl)*0.2  ## TODO: adaptively modify the weight for the detection loss
-=======
             loss = dl  # + fl  # + il+  fl  #  ftl
             if model_name == "Video-Retina-UNETR" and train_det_head:  # with the detection head
                 loss = loss + 0.2 * (cl + rl)  ## TODO: adaptively modify the weight for the detection loss
->>>>>>> 7d715f68
 
             # mean teacher: consistency cost
             ## https://github.com/CuriousAI/mean-teacher/blob/master/pytorch/main.py#L260
@@ -331,13 +313,8 @@
             seg_iscore = seg_iou_score(pred_masks, masks)
 
             # update running loss & score
-<<<<<<< HEAD
-            running_results["Loss"] += dl.item() + consistency_l + fl.item()
-            running_results["Segmentation Focal Loss"] += fl.item()
-=======
             running_results["Loss"] += dl.item() + consistency_l  # + fl.item()
             running_results["Segmentation Focal Loss"] += 0  # fl.item()
->>>>>>> 7d715f68
             running_results["Segmentation Dice Loss"] += dl.item()
             running_results["Segmentation Dice Score"] += seg_dscore.item()
             running_results["Segmentation IoU Score"] += seg_iscore.item()
