# Main script to train the Video-UNETR model

import datetime
import json
import logging
import os
import random

import numpy as np
import pandas as pd

import torch
import torch.nn as nn

import wandb

from anchors import AnchorGenerator

from functools import partial

from torch.optim import lr_scheduler
from torch.utils.data import DataLoader, ConcatDataset

from tqdm import tqdm

from dataset import CustomDataset, Augmentation, UnlabeledDataset, PseudoDataset, AugmentationImgMaskOnly
from evaluation import evaluate, seg_dice_score, seg_iou_score, results_dictioanry
from visualization import show_dataset_samples, show_seg_preds_only
from model import VideoUnetr, VideoRetinaUnetr
from loss import SegFocalLoss, SegDiceLoss, SegFocalTverskyLoss, SegIoULoss, DetLoss, SIoULoss, AQELoss
from pseudolabel import generate_pl


# Construct the datasets
def construct_datasets(config):
    image_size = config["Model"]["image_size"]
    batch_size = config["Train"]["batch_size"]
    t = config["Model"]["time_window"]
    line_width = config["Data"]["line_width"]

    train_transform = Augmentation(resized_crop=True, color_jitter=True, horizontal_flip=True, image_size=image_size)
    valid_transform = Augmentation(resized_crop=False, color_jitter=False, horizontal_flip=False, image_size=image_size)

    train_dataset_list = []
    for folder_name in config["Data"]["Train_folder"].values():
        subdataset = CustomDataset(
            os.path.join(config["Data"]["folder_dir"], folder_name), transform=train_transform, time_window=t, line_width=line_width
        )
        train_dataset_list.append(subdataset)

    valid_dataset_list = []
    for folder_name in config["Data"]["Val_folder"].values():
        subdataset = CustomDataset(
            os.path.join(config["Data"]["folder_dir"], folder_name), transform=valid_transform, time_window=t, line_width=line_width
        )
        valid_dataset_list.append(subdataset)

    test_med_dataset_list = []
    for folder_name in config["Data"]["Test_folder"]["Medium"].values():
        subdataset = CustomDataset(
            os.path.join(config["Data"]["folder_dir"], folder_name), transform=valid_transform, time_window=t, line_width=line_width
        )
        test_med_dataset_list.append(subdataset)

    test_hard_dataset_list = []
    for folder_name in config["Data"]["Test_folder"]["Hard"].values():
        subdataset = CustomDataset(
            os.path.join(config["Data"]["folder_dir"], folder_name), transform=valid_transform, time_window=t, line_width=line_width
        )
        test_hard_dataset_list.append(subdataset)

    """ training dataset """
    train_dataset = ConcatDataset(train_dataset_list)
    train_loader = DataLoader(train_dataset, batch_size=batch_size, shuffle=True, drop_last=True)

    """ validation dataset """
    valid_dataset = ConcatDataset(valid_dataset_list)
    valid_loader = DataLoader(valid_dataset, batch_size=batch_size, shuffle=True, drop_last=False)

    """ medium test dataset """
    medium_test_dataset = ConcatDataset(test_med_dataset_list)
    medium_test_loader = DataLoader(medium_test_dataset, batch_size=batch_size, shuffle=True, drop_last=False)

    """ hard test dataset """
    hard_test_dataset = ConcatDataset(test_hard_dataset_list)
    hard_test_loader = DataLoader(hard_test_dataset, batch_size=batch_size, shuffle=True, drop_last=False)

    print(f"Number of training samples: {len(train_dataset)}")
    print(f"Number of validation samples: {len(valid_dataset)}")
    print(f"Number of medium test samples: {len(medium_test_dataset)}")
    print(f"Number of hard test samples: {len(hard_test_dataset)}")

    return train_loader, valid_loader, medium_test_loader, hard_test_loader


def construct_unlabeled_datasets(config):
    image_size = config["Model"]["image_size"]
    batch_size = config["Train"]["batch_size"]
    t = config["Model"]["time_window"]

    valid_transform = Augmentation(resized_crop=False, color_jitter=False, horizontal_flip=False, image_size=image_size)

    dataset_list = []
    for folder_name in config["Data"]["Unlabeled_folder"]:
        subdataset = UnlabeledDataset(os.path.join(config["Data"]["folder_dir"], folder_name), transform=valid_transform, time_window=t)
        dataset_list.append(subdataset)

    unlabeled_dataset = ConcatDataset(dataset_list)
    unlabeled_loader = DataLoader(unlabeled_dataset, batch_size=batch_size, shuffle=True, drop_last=True)  ## avoid 1 at the end

    print(f"Number of unlabeled samples: {len(unlabeled_dataset)}")
    return unlabeled_loader


# Training Function
def train(
    config,
    model,
    device,
    train_loader,
    valid_loader,
    optimizer,
    seg_focal_loss,
    seg_dice_loss,
    seg_ft_loss,
    seg_iou_loss,
    model_name,
    logger,
    checkpoint_dir,
    det_loss=None,
    scheduler=None,
    visualize=True,
):
    def train_one_epoch(model, optimizer, train_loader, running_results, train_det_head=True, ignore_index=None):
        for step, samples in enumerate(tqdm(train_loader)):
            # Image data
            images = samples["images"].to(device)  # [N, T, H, W]

            # Segmentation ground truth masks
            masks = samples["masks"].to(device)  # [N, T, H, W]
            masks = masks[:, -1, :, :].unsqueeze(1)  # [N, 1, H, W]

            # Detection ground truth annotations
            if model_name == "Video-Retina-UNETR" and train_det_head:
                cals = samples["cals"].to(device)  # [N, T, 4]
                labels = samples["labels"].to(device)  # [N, T]
                labels = labels.unsqueeze(-1)  # [N, T, 1]
                annotations = torch.cat([cals, labels], dim=-1)  # [N, T, 5]
                annotations = annotations[:, -1, :].unsqueeze(1)  # [N, 1, 5]

            # Forward pass
            if model_name == "Video-Retina-UNETR":
                pred_masks, pred_classifications, pred_regressions = model(images)
                # [N, 1, H, W], [N, num_total_anchors, num_classes], [N, num_total_anchors, 4 or 5]
            else:
                pred_masks = model(images)  # [N, 1, H, W]

            # Calculate loss (use the last frame as the target mask)
<<<<<<< HEAD
            masks = masks[:, -1, :, :].unsqueeze(1)  # [N, 1, H, W]
            fl = seg_focal_loss(vis_pred_masks, masks, ignore_index=ignore_index)
            dl = seg_dice_loss(vis_pred_masks, masks, ignore_index=ignore_index)
            # ftl = seg_ft_loss(vis_pred_masks, masks)
            # il = seg_iou_loss(vis_pred_masks, masks)
=======
            # fl = seg_focal_loss(pred_masks, masks, ignore_index=ignore_index)
            dl = seg_dice_loss(pred_masks, masks, ignore_index=ignore_index)
            # ftl = seg_ft_loss(pred_masks, masks)
            # il = seg_iou_loss(pred_masks, masks)
>>>>>>> 6638a0c6
            if model_name == "Video-Retina-UNETR" and train_det_head:  # with the detection head
                cl, rl = det_loss(pred_classifications, pred_regressions, anchors_pos, annotations)

            # Calculate total loss
            loss = dl # +  fl #+ il+  fl  #  ftl
            if model_name == "Video-Retina-UNETR" and train_det_head:  # with the detection head
                loss = loss + cl + rl  ## TODO: adaptively modify the weight for the detection loss

            # Calculate the segmentation Dice score & IoU score
            seg_dscore = seg_dice_score(pred_masks, masks)
            seg_iscore = seg_iou_score(pred_masks, masks)

            # update running loss & score
            running_results["Loss"] += dl.item() #+fl.item()
            running_results["Segmentation Focal Loss"] += 0 #fl.item()
            running_results["Segmentation Dice Loss"] += dl.item()
            running_results["Segmentation Dice Score"] += seg_dscore.item()
            running_results["Segmentation IoU Score"] += seg_iscore.item()
            if model_name == "Video-Retina-UNETR" and train_det_head:  # with the detection head
                running_results["Loss"] += cl.item() + rl.item()
                running_results["Detection Classification Loss"] += cl.item()
                running_results["Detection Regression Loss"] += rl.item()

            # Gradient accumulation normalization
            loss = loss / accumulation_steps
            loss.backward()

            # Update weights
            if (step + 1) % accumulation_steps == 0:
                # Gradient clipping
                nn.utils.clip_grad_norm_(model.parameters(), max_norm=10, norm_type=2)
                optimizer.step()
                optimizer.zero_grad()

        return running_results

    def visualize_sample(model, loader):
        with torch.no_grad():
            for _, vis_samples in enumerate(loader):
                # Move to device & forward pass
                vis_images = vis_samples["images"].to(device)
                vis_masks = vis_samples["masks"]

                # Forward pass
                if model_name == "Video-Retina-UNETR":
                    vis_pred_masks, vis_classifications, vis_regressions = model(vis_images)
                    # [N, 1, H, W], [N, num_total_anchors, num_classes], [N, num_total_anchors, 4]
                else:
                    vis_pred_masks = model(vis_images)  # [N, 1, H, W]

                # Detach and move to CPU
                vis_images = vis_images.detach().cpu()
                vis_pred_masks = vis_pred_masks.detach().cpu()

                # Visualize the output
                show_seg_preds_only(consec_images=vis_images, consec_masks=vis_masks, pred_masks=vis_pred_masks)
                break

    epochs = config["Train"]["epochs"]
    accumulation_steps = config["Train"]["accumulation_steps"]
    experiment_id = config["Train"]["experiment_id"]

    ### Pseudo Label Training ==================================================
    ## if model validation if good enough, then generate pseudo labels at current epoch
    pl_model_thres = config["Semi_Supervise"]["Pseudo_label"]["model_thres"]
    folder_note = config["Semi_Supervise"]["Pseudo_label"]["folder_note"]
    root_dir = config["Semi_Supervise"]["Pseudo_label"]["root_dir"]

    train_pl = False  ## train with pseudo label or not
    if pl_model_thres is not None:
        pl_dir = os.path.join(root_dir, f"{model_name}_{str(experiment_id)}") #_{folder_note}
        unlabeled_loader = construct_unlabeled_datasets(config)
        df = pd.DataFrame(columns=["img_root", "img_names", "mask_path", "confidence"])
        train_pl_loader = None
        running_pl_results = None
    ### ========================================================================

    logger.info(f"Model: {model_name}")
    logger.info(f"Experiment ID: {experiment_id}")

    model.train()
    model.to(device)

    # Initialize best validation results
    best_val_results = results_dictioanry(model_name=model_name, type="best_val_results")

    # Initialize early stopping count
    early_stop_count = 0

    # Initialize the anchors position for the detection head
    if model_name == "Video-Retina-UNETR":
        image_size = config["Model"]["image_size"]
        anchor_generator = AnchorGenerator()
        anchors_pos = anchor_generator([image_size, image_size])

    for epoch in range(epochs):
        optimizer.zero_grad()

        # Reset running results
        running_results = results_dictioanry(model_name=model_name, type="running_results")

        running_results = train_one_epoch(model, optimizer, train_loader, running_results)

        ## Semi Supervise: Train with Pseudo Label
        if train_pl:
            print("Training PL...")
            ignore = None
            if config["Semi_Supervise"]["Pseudo_label"]["pl_version"] == 2:
                ignore = 2
            running_pl_results = results_dictioanry(model_name="", type="running_results")
            running_pl_results = train_one_epoch(
                model,
                optimizer,
                train_loader=train_pl_loader,
                running_results=running_pl_results,
                train_det_head=False,  ## ## only train seg head
                ignore_index=ignore,
            )  ## ignore low confidence pixels in v2 when calculating loss

        if scheduler is not None:
            # Adjust learning rate
            scheduler.step()

        # Evaluate the model on validation data
        if model_name == "Video-Retina-UNETR":
            if config["Train"]["with_aqe"]:
                val_results = evaluate(model, device, valid_loader, seg_focal_loss, seg_dice_loss, model_name, det_loss, anchors_pos, with_aqe=True)
            else:
                val_results = evaluate(model, device, valid_loader, seg_focal_loss, seg_dice_loss, model_name, det_loss, anchors_pos)
        else:
            val_results = evaluate(model, device, valid_loader, seg_focal_loss, seg_dice_loss, model_name)

        # Print running loss on training data & loss on validation data
        print("--------------------------------------------------")
        print(f"Epoch [{epoch+1}/{epochs}]")
        print(f"Training Loss: {running_results['Loss']/len(train_loader):.6f}")
        if train_pl:
            print(f"Training PL Loss: {running_pl_results['Loss']/len(train_pl_loader):.6f}")
        print(f"Validation Loss: {val_results['Loss']:.6f}")

        # Save the best model & visualize the output if the model is improved
        if (
            val_results["Loss"] < best_val_results["Loss"]
            or val_results["Segmentation Dice Loss"] < best_val_results["Segmentation Dice Loss"]
            or val_results["Segmentation Needle EA Score"] > best_val_results["Segmentation Needle EA Score"]
            or val_results["Segmentation Needle EAL Score"] > best_val_results["Segmentation Needle EAL Score"]
        ):
            # Update the best validation loss & IoU score
            best_val_results = val_results

            # Reset early stopping count
            early_stop_count = 0

            # Save the best model
            if model_name == "Video-Retina-UNETR":
                save_path = os.path.join(checkpoint_dir, f"video_retina_unetr_{experiment_id}.pth")
            else:
                save_path = os.path.join(checkpoint_dir, f"video_unetr_{experiment_id}.pth")
            torch.save(model.state_dict(), save_path)
            print("The best model is saved!")

            if visualize:
                model.eval()

                # Visualize the output on training data (show the first batch)
                print("Visualizing the output on training data...")
                visualize_sample(model, loader=train_loader)

                # Visualize the output on validation data (show the first batch)
                print("Visualizing the output on validation data...")
                visualize_sample(model, loader=valid_loader)
        else:
            early_stop_count += 1
            if early_stop_count == 5:
                print("Early stopping...")
                break

        print(f"Best Validation Loss: {best_val_results['Loss']:.6f}")
        print("--------------------------------------------------")

        # Log to local logger
        logger.info("--------------------------------------------------")
        logger.info(f"Epoch [{epoch+1}/{epochs}]")
        logger.info("--------------------------------------------------")
        logger.info(f"Running Results on Training Data:")
        for key, value in running_results.items():
            logger.info(f"{key}: {value/len(train_loader):.6f}")
        logger.info("--------------------------------------------------")
        if train_pl and running_pl_results is not None:
            logger.info(f"Running PL Results on Pseudo Label Data:")
            for key, value in running_pl_results.items():
                logger.info(f"{key}: {value/len(train_pl_loader):.6f}")
            logger.info("--------------------------------------------------")
        logger.info(f"Validation Results:")
        for key, value in val_results.items():
            logger.info(f"{key}: {value:.6f}")
        logger.info("--------------------------------------------------")
        logger.info(f"Best Validation Results:")
        for key, value in best_val_results.items():
            logger.info(f"{key}: {value:.6f}")
        logger.info("--------------------------------------------------")

        # Log to wandb
        wandb_results = {}
        for key, value in running_results.items():
            wandb_results[f"Training {key}"] = value / len(train_loader)
        if train_pl and running_pl_results is not None:
            for key, value in running_pl_results.items():
                wandb_results[f"PseudoLabel/Training {key}"] = value / len(train_pl_loader)
        for key, value in val_results.items():
            wandb_results[f"Validation {key}"] = value
        wandb.log(wandb_results)

        ## Semi Supervise: Pseudo labeling
        if pl_model_thres is not None and val_results["Segmentation IoU Score"] > pl_model_thres and epoch + 1 < epochs:
            ## Predict on unlabedDataset to get pseudo labels
            df = generate_pl(config, model, device, unlabeled_loader, model_name, df, pl_dir)
            print(df.tail())
            ## Save csv with img folder directory, image names, pl path and confidence
            df_csv_dir = os.path.join(pl_dir, "pl.csv")
            df.to_csv(df_csv_dir, index=False)  ## ./pseudo_label/model_1/pl.csv
            if len(df.index) > 0:
                ## Rest pseudo_dataset and loader
                if train_pl_loader is None:
                    train_transform = AugmentationImgMaskOnly(
                        resized_crop=True, color_jitter=True, horizontal_flip=True, image_size=config["Model"]["image_size"]
                    )
                    pseudo_dataset = PseudoDataset(df_csv_dir, transform=train_transform, time_window=config["Model"]["time_window"])
                    train_pl_loader = DataLoader(pseudo_dataset, batch_size=config["Train"]["batch_size"], shuffle=True, drop_last=True)
                else:
                    train_pl_loader.dataset.update_df_from_csv()
                    print(f"updated pl dataset length:{len(train_pl_loader.dataset)}")  ## check

        ## start to train pseudo labels if there is at least a batch of PL
        if pl_model_thres is not None and len(df.index) >= config["Train"]["batch_size"]:
            train_pl = True

        model.train()

    # End the logging
    print("Finished Training!")


def main(config):
    # --------------------------------------------------------------------------
    # Model Type
    # --------------------------------------------------------------------------
    retina_head = config["Train"]["retina_head"]  # with the detection head or not
    if retina_head:
        model_name = "Video-Retina-UNETR"
    else:
        model_name = "Video-UNETR"
    # --------------------------------------------------------------------------

    # --------------------------------------------------------------------------
    # System Configuration
    # --------------------------------------------------------------------------
    # Set random seed for reproducibility
    random.seed(0)
    torch.manual_seed(0)
    np.random.seed(0)
    # torch.backends.cudnn.benchmark = True

    # Set device
    device = torch.device("cuda" if torch.cuda.is_available() else "cpu")
    device_name = torch.cuda.get_device_name(device) if torch.cuda.is_available() else "CPU"
    print(device_name)

    # Logging
    os.makedirs("./logs", exist_ok=True)
    logger = logging.getLogger(__name__)
    logger.setLevel(logging.INFO)

    file_handler = logging.FileHandler(
        f"./logs/{datetime.datetime.now().strftime('%Y-%m-%d_%H-%M')}_{model_name}_exp_{config['Train']['experiment_id']}.log"
    )
    file_handler.setLevel(logging.INFO)

    formatter = logging.Formatter("%(asctime)s - %(name)s - %(levelname)s - %(message)s")
    file_handler.setFormatter(formatter)
    logger.addHandler(file_handler)
    # --------------------------------------------------------------------------

    # --------------------------------------------------------------------------
    # Model Configuration & Initialization
    # --------------------------------------------------------------------------
    # Create the model
    if model_name == "Video-UNETR":
        model = VideoUnetr(
            img_size=config["Model"]["image_size"],
            patch_size=config["Model"]["patch_size"],
            embed_dim=config["Model"]["embed_dim"],
            depth=config["Model"]["depth"],
            num_heads=config["Model"]["num_heads"],
            mlp_ratio=config["Model"]["mlp_ratio"],
            norm_layer=partial(nn.LayerNorm, eps=1e-6),
            skip_chans=config["Model"]["skip_chans"],
            out_chans=1,
        )
    elif model_name == "Video-Retina-UNETR":
        if config["Train"]["with_aqe"]:
            model = VideoRetinaUnetr(
                img_size=config["Model"]["image_size"],
                patch_size=config["Model"]["patch_size"],
                embed_dim=config["Model"]["embed_dim"],
                depth=config["Model"]["depth"],
                num_heads=config["Model"]["num_heads"],
                mlp_ratio=config["Model"]["mlp_ratio"],
                norm_layer=partial(nn.LayerNorm, eps=1e-6),
                skip_chans=config["Model"]["skip_chans"],
                out_chans=1,
                det_with_aqe=True,
            )
        else:
            model = VideoRetinaUnetr(
                img_size=config["Model"]["image_size"],
                patch_size=config["Model"]["patch_size"],
                embed_dim=config["Model"]["embed_dim"],
                depth=config["Model"]["depth"],
                num_heads=config["Model"]["num_heads"],
                mlp_ratio=config["Model"]["mlp_ratio"],
                norm_layer=partial(nn.LayerNorm, eps=1e-6),
                skip_chans=config["Model"]["skip_chans"],
                out_chans=1,
                det_with_aqe=False,
            )

    # load pretrained ViT weights
    vit_pretrained_weights = "MAE ImageNet 1k"

    if vit_pretrained_weights == "MAE ImageNet 1k":
        checkpoint = torch.load(
            "./mae_pretrain_vit_base_checkpoints/mae_pretrain_vit_base.pth"
        )  # download page link: https://dl.fbaipublicfiles.com/mae/pretrain/mae_pretrain_vit_base.pth
        model.load_state_dict(checkpoint["model"], strict=False)
        print(f"{vit_pretrained_weights} pretrained weights loaded!")
    # --------------------------------------------------------------------------

    # --------------------------------------------------------------------------
    # Dataset Construction
    # --------------------------------------------------------------------------
    train_loader, valid_loader, medium_test_loader, hard_test_loader = construct_datasets(config)

    visualize = config["Train"]["visualize"]  # Set to True to visualize the training data & model output

    # Show the first batch of training data
    if visualize:
        print("Visualizing the first batch of training data...")
        for _, samples in enumerate(train_loader):
            show_dataset_samples(
                samples["images"],
                samples["masks"],
                samples["cals"],
                samples["endpoints"],
                samples["labels"],
                figsize=(8, 8),
                font_size=10,
            )
            break
    # --------------------------------------------------------------------------

    # --------------------------------------------------------------------------
    # Training Configuration
    # --------------------------------------------------------------------------
    # effective batch size & learning rate
    eff_batch_size = config["Train"]["accumulation_steps"] * config["Train"]["batch_size"]
    lr = config["Train"]["blr"] * eff_batch_size / 256

    # optimizer & scheduler
    optimizer = torch.optim.AdamW(model.parameters(), lr=lr)
    scheduler = lr_scheduler.LinearLR(optimizer, start_factor=1, end_factor=0.1, total_iters=config["Train"]["epochs"])

    # loss functions
    seg_focal_loss = SegFocalLoss(alpha=0.75, gamma=2).to(device)
    seg_dice_loss = SegDiceLoss().to(device)
    seg_ft_loss = SegFocalTverskyLoss().to(device)
    seg_iou_loss = SegIoULoss().to(device)
    if model_name == "Video-Retina-UNETR":
        if config["Train"]["with_aqe"]:
            det_loss = DetLoss(alpha=0.25, gamma=2.0, siou_loss=SIoULoss(), aqe_loss=AQELoss()).to(device)
        else:
            det_loss = DetLoss(alpha=0.25, gamma=2.0, siou_loss=SIoULoss()).to(device)
    else:
        det_loss = None

    # --------------------------------------------------------------------------
    # wandb Logging
    # --------------------------------------------------------------------------
    # Set the name of the experiment for wandb logging
    name = f"{model_name}-{config['Train']['experiment_id']}"  ## Experiment ID for logging

    # number of parameters in the model
    num_params = sum(p.numel() for p in model.parameters())

    ## pseudo label config
    if config["Semi_Supervise"]["Pseudo_label"]["model_thres"] is None:
        model_thres, pl_thres, version = None, None, None
    else:
        model_thres = config["Semi_Supervise"]["Pseudo_label"]["model_thres"]
        pl_thres = config["Semi_Supervise"]["Pseudo_label"]["mask_thres"]
        version = config["Semi_Supervise"]["Pseudo_label"]["pl_version"]

    # Start a new wandb run to track this script
    wandb.init(
        # set the wandb project where this run will be logged
        project="DLMI Final",
        # Set the experiment name
        name=name,
        # track hyperparameters and run metadata
        config={
            "Architecture": model_name,
            "Time Window": config["Model"]["time_window"],
            "ViT Pre-Trained Weights": vit_pretrained_weights,
            "Skip Connection Channels": f"{config['Model']['skip_chans']}",
            "Number of Parameters": num_params,
            "Training Dataset": "easy_2220, easy_1429, easy_1063, easy_270, easy_1295, easy_1058, easy_284, medium_1903,",
            "Validation Dataset": "easy_2097, easy_679, easy_1530, easy_1148,",
            "Image Size": config["Model"]["image_size"],
            "Device Batch Size": config["Train"]["batch_size"],
            "Effective Batch Size": eff_batch_size,
            "Epochs": config["Train"]["epochs"],
            "Base Learning Rate": config["Train"]["blr"],
            "Learning Rate Scheduler": "Linear Decay",
            "Optimizer": "AdamW",
            "Theta Regression Reference": "Horizontal Orientation",
            "Angle Quantization Estimation": config["Train"]["with_aqe"],
            "Loss Functions": config["Train"]["loss"],  # dice + focal + cls_focal + reg_l1,
            "PL_model_thres": model_thres,
            "PL_thres": pl_thres,
            "PL_version": version,
        },
    )
    # --------------------------------------------------------------------------

    # --------------------------------------------------------------------------
    # Train the model
    # --------------------------------------------------------------------------
    # Create checkpoint directory
    if model_name == "Video-UNETR":
        checkpoint_dir = "./video_unetr_checkpoints"
    elif model_name == "Video-Retina-UNETR":
        checkpoint_dir = "./video_retina_unetr_checkpoints"
    os.makedirs(checkpoint_dir, exist_ok=True)

    train(
        config=config,
        model=model,
        device=device,
        optimizer=optimizer,
        train_loader=train_loader,
        valid_loader=valid_loader,
        seg_focal_loss=seg_focal_loss,
        seg_dice_loss=seg_dice_loss,
        seg_ft_loss=seg_ft_loss,
        seg_iou_loss=seg_iou_loss,
        model_name=model_name,
        logger=logger,
        checkpoint_dir=checkpoint_dir,
        det_loss=det_loss,
        scheduler=scheduler,
        visualize=visualize,
    )

    # Finish the wandb logging
    wandb.finish()
    # --------------------------------------------------------------------------


if __name__ == "__main__":
    with open("config.json", "r", encoding="utf-8") as f:
        config = json.load(f)

    main(config)<|MERGE_RESOLUTION|>--- conflicted
+++ resolved
@@ -156,18 +156,10 @@
                 pred_masks = model(images)  # [N, 1, H, W]
 
             # Calculate loss (use the last frame as the target mask)
-<<<<<<< HEAD
-            masks = masks[:, -1, :, :].unsqueeze(1)  # [N, 1, H, W]
-            fl = seg_focal_loss(vis_pred_masks, masks, ignore_index=ignore_index)
-            dl = seg_dice_loss(vis_pred_masks, masks, ignore_index=ignore_index)
-            # ftl = seg_ft_loss(vis_pred_masks, masks)
-            # il = seg_iou_loss(vis_pred_masks, masks)
-=======
             # fl = seg_focal_loss(pred_masks, masks, ignore_index=ignore_index)
             dl = seg_dice_loss(pred_masks, masks, ignore_index=ignore_index)
             # ftl = seg_ft_loss(pred_masks, masks)
             # il = seg_iou_loss(pred_masks, masks)
->>>>>>> 6638a0c6
             if model_name == "Video-Retina-UNETR" and train_det_head:  # with the detection head
                 cl, rl = det_loss(pred_classifications, pred_regressions, anchors_pos, annotations)
 
