# Main script to train the Video-UNETR model

import datetime
import json
import logging
import os
import random

import numpy as np
import pandas as pd

import torch
import torch.nn as nn

import wandb

from anchors import AnchorGenerator

from functools import partial

from torch.optim import lr_scheduler
from torch.utils.data import DataLoader, ConcatDataset

from tqdm import tqdm

from dataset import CustomDataset, Augmentation, UnlabeledDataset, PseudoDataset, AugmentationImgMaskOnly
from evaluation import evaluate, seg_dice_score, seg_iou_score, results_dictioanry
from visualization import show_dataset_samples, show_seg_preds_only, show_preds_with_det_head
from model import VideoUnetr, VideoRetinaUnetr
from loss import SegFocalLoss, SegDiceLoss, SegFocalTverskyLoss, SegIoULoss, DetLoss, SIoULoss, AQELoss, mse_loss, sigmoid_rampup
from pseudolabel import generate_pl


# Construct the datasets
def construct_datasets(config):
    image_size = config["Model"]["image_size"]
    batch_size = config["Train"]["batch_size"]
    time_window = config["Model"]["time_window"]
    buffer_num_sample = config["Train"]["buffer_num_sample"]
    line_width = config["Data"]["line_width"]
    det_num_classes = config["Train"]["det_num_classes"]

    train_transform = Augmentation(resized_crop=True, color_jitter=True, horizontal_flip=True, image_size=image_size)
    valid_transform = Augmentation(resized_crop=False, color_jitter=False, horizontal_flip=False, image_size=image_size)

    train_dataset_list = []
    for folder_name in config["Data"]["Train_folder"].values():
        subdataset = CustomDataset(
            os.path.join(config["Data"]["folder_dir"], folder_name),
            transform=train_transform,
            time_window=time_window,
            buffer_num_sample=buffer_num_sample,
            line_width=line_width,
            det_num_classes=det_num_classes,
        )
        train_dataset_list.append(subdataset)

    valid_dataset_list = []
    for folder_name in config["Data"]["Val_folder"].values():
        subdataset = CustomDataset(
            os.path.join(config["Data"]["folder_dir"], folder_name),
            transform=valid_transform,
            time_window=time_window,
            buffer_num_sample=buffer_num_sample,
            line_width=line_width,
            det_num_classes=det_num_classes,
        )
        valid_dataset_list.append(subdataset)

    test_med_dataset_list = []
    for folder_name in config["Data"]["Test_folder"]["Medium"].values():
        subdataset = CustomDataset(
            os.path.join(config["Data"]["folder_dir"], folder_name),
            transform=valid_transform,
            time_window=time_window,
            buffer_num_sample=buffer_num_sample,
            line_width=line_width,
            det_num_classes=det_num_classes,
        )
        test_med_dataset_list.append(subdataset)

    test_hard_dataset_list = []
    for folder_name in config["Data"]["Test_folder"]["Hard"].values():
        subdataset = CustomDataset(
            os.path.join(config["Data"]["folder_dir"], folder_name),
            transform=valid_transform,
            time_window=time_window,
            buffer_num_sample=buffer_num_sample,
            line_width=line_width,
            det_num_classes=det_num_classes,
        )
        test_hard_dataset_list.append(subdataset)

    """ training dataset """
    train_dataset = ConcatDataset(train_dataset_list)
    train_loader = DataLoader(train_dataset, batch_size=batch_size, shuffle=True, drop_last=True)

    """ validation dataset """
    valid_dataset = ConcatDataset(valid_dataset_list)
    valid_loader = DataLoader(valid_dataset, batch_size=batch_size, shuffle=True, drop_last=False)

    """ medium test dataset """
    medium_test_dataset = ConcatDataset(test_med_dataset_list)
    medium_test_loader = DataLoader(medium_test_dataset, batch_size=batch_size, shuffle=True, drop_last=False)

    """ hard test dataset """
    hard_test_dataset = ConcatDataset(test_hard_dataset_list)
    hard_test_loader = DataLoader(hard_test_dataset, batch_size=batch_size, shuffle=True, drop_last=False)

    print(f"Number of training samples: {len(train_dataset)}")
    print(f"Number of validation samples: {len(valid_dataset)}")
    print(f"Number of medium test samples: {len(medium_test_dataset)}")
    print(f"Number of hard test samples: {len(hard_test_dataset)}")

    return train_loader, valid_loader, medium_test_loader, hard_test_loader


def construct_unlabeled_datasets(config):
    image_size = config["Model"]["image_size"]
    batch_size = config["Train"]["batch_size"]
    time_window = config["Model"]["time_window"]

    valid_transform = Augmentation(resized_crop=False, color_jitter=False, horizontal_flip=False, image_size=image_size)

    dataset_list = []
    for folder_name in config["Data"]["Unlabeled_folder"]:
        subdataset = UnlabeledDataset(os.path.join(config["Data"]["folder_dir"], folder_name), transform=valid_transform, time_window=time_window)
        dataset_list.append(subdataset)

    unlabeled_dataset = ConcatDataset(dataset_list)
    unlabeled_loader = DataLoader(unlabeled_dataset, batch_size=batch_size, shuffle=True, drop_last=True)  ## avoid 1 at the end

    print(f"Number of unlabeled samples: {len(unlabeled_dataset)}")
    return unlabeled_loader


# Training Function
def train(
    config,
    model,
    device,
    train_loader,
    valid_loader,
    optimizer,
    seg_focal_loss,
    seg_dice_loss,
    seg_ft_loss,
    seg_iou_loss,
    model_name,
    logger,
    checkpoint_dir,
    det_loss=None,
    scheduler=None,
    visualize=True,
):
    def train_one_epoch(model, optimizer, train_loader, running_results, train_det_head=True, ignore_index=None):
        # parameters for iteration over the buffer
        time_window = config["Model"]["time_window"]
        buffer_num_sample = config["Train"]["buffer_num_sample"]

        # total number of training steps in one epoch & count the current step
        ep_train_steps = len(train_loader) * buffer_num_sample
        train_step_count = 0

        with tqdm(total=ep_train_steps) as pbar:
            for buffer in train_loader:  # loader getitem() returns a buffer
                for t in range(buffer_num_sample):  # iterate over the buffer to get samples
                    # Image data
                    images = buffer["images"][:, t : t + time_window, :, :].to(device)  # [N, T, H, W]

                    # Segmentation ground truth masks
                    masks = buffer["masks"][:, t : t + time_window, :, :].to(device)  # [N, T, H, W]
                    masks = masks[:, -1, :, :].unsqueeze(1)  # [N, 1, H, W]

                    # Detection ground truth annotations
                    if model_name == "Video-Retina-UNETR" and train_det_head:
                        cals = buffer["cals"][:, t : t + time_window, :].to(device)  # [N, T, 4]
                        labels = buffer["labels"][:, t : t + time_window].to(device)  # [N, T]
                        labels = labels.unsqueeze(-1)  # [N, T, 1]
                        annotations = torch.cat([cals, labels], dim=-1)  # [N, T, 5]
                        annotations = annotations[:, -1, :].unsqueeze(1)  # [N, 1, 5]

                    # Forward pass
                    if model_name == "Video-Retina-UNETR":
                        pred_masks, pred_classifications, pred_regressions = model(images)
                        # [N, 1, H, W], [N, num_total_anchors, num_classes], [N, num_total_anchors, 4 or 5]
                    else:
                        pred_masks = model(images)  # [N, 1, H, W]

                    # Calculate loss (use the last frame as the target mask)
                    fl = seg_focal_loss(pred_masks, masks, ignore_index=ignore_index)
                    dl = seg_dice_loss(pred_masks, masks, ignore_index=ignore_index)
                    # ftl = seg_ft_loss(pred_masks, masks)
                    # il = seg_iou_loss(pred_masks, masks)
                    if model_name == "Video-Retina-UNETR" and train_det_head:  # with the detection head
                        cl, rl = det_loss(pred_classifications, pred_regressions, anchors_pos, annotations)

                    # Calculate total loss
                    loss = dl + fl  # + il+  fl  #  ftl
                    if model_name == "Video-Retina-UNETR" and train_det_head:  # with the detection head
                        loss = loss + cl + rl  ## TODO: adaptively modify the weight for the detection loss

                    # Calculate the segmentation Dice score & IoU score
                    seg_dscore = seg_dice_score(pred_masks, masks)
                    seg_iscore = seg_iou_score(pred_masks, masks)

                    # update running loss & score
                    running_results["Loss"] += dl.item() + fl.item()
                    running_results["Segmentation Focal Loss"] += fl.item()
                    running_results["Segmentation Dice Loss"] += dl.item()
                    running_results["Segmentation Dice Score"] += seg_dscore.item()
                    running_results["Segmentation IoU Score"] += seg_iscore.item()
                    if model_name == "Video-Retina-UNETR" and train_det_head:  # with the detection head
                        running_results["Loss"] += cl.item() + rl.item()
                        running_results["Detection Classification Loss"] += cl.item()
                        running_results["Detection Regression Loss"] += rl.item()

                    # Gradient accumulation normalization
                    loss = loss / accumulation_steps
                    loss.backward()

                    # Update weights
                    if (train_step_count + 1) % accumulation_steps == 0 or train_step_count == ep_train_steps - 1:
                        # Gradient clipping
                        nn.utils.clip_grad_norm_(model.parameters(), max_norm=10, norm_type=2)
                        optimizer.step()
                        optimizer.zero_grad()

                        if config["Validation"]["ema"]:
                            ema_model.update_parameters(model)

                    train_step_count += 1
                    pbar.update(1)

                    if train_step_count == ep_train_steps:
                        return running_results

    def pl_train_one_epoch(model, optimizer, train_loader, running_results, train_det_head=True, ignore_index=None):
        for step, samples in enumerate(tqdm(train_loader)):
            # Image data
            images = samples["images"].to(device)  # [N, T, H, W]

            # Segmentation ground truth masks
            masks = samples["masks"].to(device)  # [N, T, H, W]
            masks = masks[:, -1, :, :].unsqueeze(1)  # [N, 1, H, W]

            # Detection ground truth annotations
            if model_name == "Video-Retina-UNETR" and train_det_head:
                cals = samples["cals"].to(device)  # [N, T, 4]
                labels = samples["labels"].to(device)  # [N, T]
                labels = labels.unsqueeze(-1)  # [N, T, 1]
                annotations = torch.cat([cals, labels], dim=-1)  # [N, T, 5]
                annotations = annotations[:, -1, :].unsqueeze(1)  # [N, 1, 5]

            # Forward pass
            if model_name == "Video-Retina-UNETR":
                pred_masks, pred_classifications, pred_regressions = model(images)
                # [N, 1, H, W], [N, num_total_anchors, num_classes], [N, num_total_anchors, 4 or 5]
            else:
                pred_masks = model(images)  # [N, 1, H, W]

            # Calculate loss (use the last frame as the target mask)
            fl = seg_focal_loss(pred_masks, masks, ignore_index=ignore_index)
            dl = seg_dice_loss(pred_masks, masks, ignore_index=ignore_index)
            # ftl = seg_ft_loss(pred_masks, masks)
            # il = seg_iou_loss(pred_masks, masks)
            if model_name == "Video-Retina-UNETR" and train_det_head:  # with the detection head
                cl, rl = det_loss(pred_classifications, pred_regressions, anchors_pos, annotations)

            # Calculate total loss
<<<<<<< HEAD
            loss = dl # +  fl #+ il+  fl  #  ftl
=======
            loss = dl + fl  # + il+  fl  #  ftl
>>>>>>> ca40247d
            if model_name == "Video-Retina-UNETR" and train_det_head:  # with the detection head
                loss = loss + cl + rl  ## TODO: adaptively modify the weight for the detection loss

            # mean teacher: consistency cost
            ## https://github.com/CuriousAI/mean-teacher/blob/master/pytorch/main.py#L260
            if config["Validation"]["ema"] != 0 and config["Validation"]["mean_teacher"]:
                ema_model.train()
                if model_name == "Video-Retina-UNETR":
                    ema_pred_masks, ema_pred_classifications, ema_pred_regressions = ema_model(images)
                    # [N, 1, H, W], [N, num_total_anchors, num_classes], [N, num_total_anchors, 4 or 5]
                else:
                    ema_pred_masks = ema_model(images)  # [N, 1, H, W]
                consistency_weight = config["Validation"]["consistency_weight"] * sigmoid_rampup(epoch, epochs)
                consistency_l = consistency_weight * mse_loss(pred_masks, ema_pred_masks) / pred_masks.shape[0]
                if step == 10 or step == 50:
                    print(f"loss {loss.item()} cons_l {consistency_l.item()}")
                loss += consistency_l
                consistency_l = consistency_l.item()
            else:
                consistency_l = 0

            # Calculate the segmentation Dice score & IoU score
            seg_dscore = seg_dice_score(pred_masks, masks)
            seg_iscore = seg_iou_score(pred_masks, masks)

            # update running loss & score
<<<<<<< HEAD
            running_results["Loss"] += dl.item() #+ fl.item() + consistency_l
            running_results["Segmentation Focal Loss"] += 0# fl.item()
=======
            running_results["Loss"] += dl.item() + fl.item() + consistency_l
            running_results["Segmentation Focal Loss"] += fl.item()
>>>>>>> ca40247d
            running_results["Segmentation Dice Loss"] += dl.item()
            running_results["Segmentation Dice Score"] += seg_dscore.item()
            running_results["Segmentation IoU Score"] += seg_iscore.item()
            if model_name == "Video-Retina-UNETR" and train_det_head:  # with the detection head
                running_results["Loss"] += cl.item() + rl.item()
                running_results["Detection Classification Loss"] += cl.item()
                running_results["Detection Regression Loss"] += rl.item()

            # Gradient accumulation normalization
            loss = loss / accumulation_steps
            loss.backward()

            # Update weights
            if (step + 1) % accumulation_steps == 0:
                # Gradient clipping
                nn.utils.clip_grad_norm_(model.parameters(), max_norm=10, norm_type=2)
                optimizer.step()
                optimizer.zero_grad()

                if config["Validation"]["ema"] != 0:
                    ema_model.update_parameters(model)

        return running_results

    def visualize_sample(model, loader, model_name, anchors_pos=None):
        time_window = config["Model"]["time_window"]
        buffer_num_sample = config["Train"]["buffer_num_sample"]
        with torch.no_grad():
            for buffer in loader:
                for t in range(buffer_num_sample):  # iterate over the buffer to get samples
                    vis_images = buffer["images"][:, t : t + time_window, :, :].to(device)  # [N, T, H, W]
                    vis_masks = buffer["masks"][:, t : t + time_window, :, :]  # [N, T, H, W]

                    # Forward pass
                    if model_name == "Video-Retina-UNETR":
                        vis_pred_masks, vis_classifications, vis_regressions = model(vis_images)
                        # [N, 1, H, W], [N, num_total_anchors, num_classes], [N, num_total_anchors, 4]
                    else:
                        vis_pred_masks = model(vis_images)  # [N, 1, H, W]

                    # Detach and move to CPU
                    vis_images = vis_images.detach().cpu()
                    vis_pred_masks = vis_pred_masks.detach().cpu()
                    if model_name == "Video-Retina-UNETR":
                        vis_classifications = vis_classifications.detach().cpu()  # [N, num_total_anchors, num_classes]
                        vis_regressions = vis_regressions.detach().cpu()  # [N, num_total_anchors, 4]
                        anchors_pos = anchors_pos.detach().cpu()  # [num_total_anchors, 4]

                    # Visualize the output
                    if model_name == "Video-Retina-UNETR":
                        show_preds_with_det_head(
                            vis_images,
                            vis_masks,
                            vis_pred_masks,
                            vis_classifications,
                            vis_regressions,
                            anchors_pos,
                            topk=1,
                            with_aqe=config["Train"]["with_aqe"],
                        )
                        anchors_pos = anchors_pos.cuda()
                    else:
                        show_seg_preds_only(consec_images=vis_images, consec_masks=vis_masks, pred_masks=vis_pred_masks)

                    break
                break
            # -------------------------------------------------------------------------------
            # original version
            # -------------------------------------------------------------------------------
            # for _, vis_samples in enumerate(loader):
            #     # Move to device & forward pass
            #     vis_images = vis_samples["images"].to(device)
            #     vis_masks = vis_samples["masks"]

            #     # Forward pass
            #     if model_name == "Video-Retina-UNETR":
            #         vis_pred_masks, vis_classifications, vis_regressions = model(vis_images)
            #         # [N, 1, H, W], [N, num_total_anchors, num_classes], [N, num_total_anchors, 4]
            #     else:
            #         vis_pred_masks = model(vis_images)  # [N, 1, H, W]

            #     # Detach and move to CPU
            #     vis_images = vis_images.detach().cpu()
            #     vis_pred_masks = vis_pred_masks.detach().cpu()
            #     if model_name == "Video-Retina-UNETR":
            #         vis_classifications = vis_classifications.detach().cpu()  # [N, num_total_anchors, num_classes]
            #         vis_regressions = vis_regressions.detach().cpu()  # [N, num_total_anchors, 4]
            #         anchors_pos = anchors_pos.detach().cpu()  # [num_total_anchors, 4]

            #     # Visualize the output
            #     if model_name == "Video-Retina-UNETR":
            #         show_preds_with_det_head(
            #             vis_images,
            #             vis_masks,
            #             vis_pred_masks,
            #             vis_classifications,
            #             vis_regressions,
            #             anchors_pos,
            #             topk=1,
            #             with_aqe=config["Train"]["with_aqe"],
            #         )
            #         anchors_pos = anchors_pos.cuda()
            #     else:
            #         show_seg_preds_only(consec_images=vis_images, consec_masks=vis_masks, pred_masks=vis_pred_masks)

            #     break
            # -------------------------------------------------------------------------------

    epochs = config["Train"]["epochs"]
    accumulation_steps = config["Train"]["accumulation_steps"]
    experiment_id = config["Train"]["experiment_id"]

    ### Pseudo Label Training ==================================================
    ## if model validation if good enough, then generate pseudo labels at current epoch
    pl_model_thres = config["Semi_Supervise"]["Pseudo_label"]["model_thres"]
    folder_note = config["Semi_Supervise"]["Pseudo_label"]["folder_note"]
    root_dir = config["Semi_Supervise"]["Pseudo_label"]["root_dir"]

    train_pl = False  ## train with pseudo label or not
    if pl_model_thres is not None:
        pl_dir = os.path.join(root_dir, f"{model_name}_{str(experiment_id)}")  # _{folder_note}
        unlabeled_loader = construct_unlabeled_datasets(config)
        df = pd.DataFrame(columns=["img_root", "img_names", "mask_path", "confidence"])
        train_pl_loader = None
        running_pl_results = None
    ### ========================================================================

    ## https://pytorch.org/docs/stable/optim.html#putting-it-all-together-ema
    if config["Validation"]["ema"] != 0:
        ema_model = torch.optim.swa_utils.AveragedModel(model, multi_avg_fn=torch.optim.swa_utils.get_ema_multi_avg_fn(config["Validation"]["ema"]))
        ema_model.to(device)

    logger.info(f"Model: {model_name}")
    logger.info(f"Experiment ID: {experiment_id}")

    model.train()
    model.to(device)

    # Initialize best validation results
    best_val_results = results_dictioanry(model_name=model_name, type="best_val_results")

    # Initialize early stopping count
    early_stop_count = 0

    # Initialize the anchors position for the detection head
    if model_name == "Video-Retina-UNETR":
        image_size = config["Model"]["image_size"]
        anchor_generator = AnchorGenerator()
        anchors_pos = anchor_generator([image_size, image_size])

    for epoch in range(epochs):
        optimizer.zero_grad()

        # Reset running results
        running_results = results_dictioanry(model_name=model_name, type="running_results")

        running_results = train_one_epoch(model, optimizer, train_loader, running_results)

        ep_train_steps = len(train_loader) * config["Train"]["buffer_num_sample"]

        ## Semi Supervise: Train with Pseudo Label
        if train_pl:
            print("Training PL...")
            ignore = None
            if config["Semi_Supervise"]["Pseudo_label"]["pl_version"] == 2:
                ignore = 2
            running_pl_results = results_dictioanry(model_name="", type="running_results")
            running_pl_results = pl_train_one_epoch(
                model,
                optimizer,
                train_loader=train_pl_loader,
                running_results=running_pl_results,
                train_det_head=False,  ## ## only train seg head
                ignore_index=ignore,
            )  ## ignore low confidence pixels in v2 when calculating loss

        if scheduler is not None:
            # Adjust learning rate
            scheduler.step()

        # Evaluate the model on validation data
        if config["Validation"]["ema"] != 0:
            # Update bn statistics for the ema_model at the end
            torch.optim.swa_utils.update_bn(train_loader, ema_model)
            if train_pl:
                torch.optim.swa_utils.update_bn(train_pl_loader, ema_model)
            # Use ema_model to make predictions on test data
            if model_name == "Video-Retina-UNETR":
                val_results = evaluate(
                    config,
                    ema_model,
                    device,
                    valid_loader,
                    seg_focal_loss,
                    seg_dice_loss,
                    model_name,
                    det_loss,
                    anchors_pos,
                    with_aqe=config["Train"]["with_aqe"],
                )
            else:
                val_results = evaluate(ema_model, device, valid_loader, seg_focal_loss, seg_dice_loss, model_name)
        else:
            if model_name == "Video-Retina-UNETR":
                val_results = evaluate(
                    config,
                    model,
                    device,
                    valid_loader,
                    seg_focal_loss,
                    seg_dice_loss,
                    model_name,
                    det_loss,
                    anchors_pos,
                    with_aqe=config["Train"]["with_aqe"],
                )
            else:
                val_results = evaluate(config, model, device, valid_loader, seg_focal_loss, seg_dice_loss, model_name)

        # Print running loss on training data & loss on validation data
        print("--------------------------------------------------")
        print(f"Epoch [{epoch+1}/{epochs}]")
        print(f"Training Loss: {running_results['Loss']/ep_train_steps:.6f}")
        if train_pl:
            print(f"Training PL Loss: {running_pl_results['Loss']/ep_train_steps:.6f}")
        print(f"Validation Loss: {val_results['Loss']:.6f}")

        # Save the best model & visualize the output if the model is improved
        if (
            val_results["Loss"] < best_val_results["Loss"]
            or val_results["Segmentation Dice Loss"] < best_val_results["Segmentation Dice Loss"]
            or val_results["Segmentation Needle EA Score"] > best_val_results["Segmentation Needle EA Score"]
            or val_results["Segmentation Needle EAL Score"] > best_val_results["Segmentation Needle EAL Score"]
        ):
            # Update the best validation loss & IoU score and reset early stopping count
            best_val_results = val_results
            early_stop_count = 0

            # Save the best model
            if model_name == "Video-Retina-UNETR":
                save_path = os.path.join(checkpoint_dir, f"video_retina_unetr_{experiment_id}.pth")
            else:
                save_path = os.path.join(checkpoint_dir, f"video_unetr_{experiment_id}.pth")
            if config["Validation"]["ema"] != 0:
                torch.save(ema_model.state_dict(), save_path)
            else:
                torch.save(model.state_dict(), save_path)
            print("The best model is saved!")

            # Visualize the output
            if visualize:
                model.eval()

                # Visualize the output on training data (show the first batch)
                print("Visualizing the output on training data...")
                if model_name == "Video-Retina-UNETR":
                    visualize_sample(model, loader=train_loader, model_name=model_name, anchors_pos=anchors_pos)
                else:
                    visualize_sample(model, loader=train_loader, model_name=model_name)

                # Visualize the output on validation data (show the first batch)
                print("Visualizing the output on validation data...")
                if config["Validation"]["ema"] != 0:
                    if model_name == "Video-Retina-UNETR":
                        visualize_sample(ema_model, loader=valid_loader, model_name=model_name, anchors_pos=anchors_pos)
                    else:
                        visualize_sample(ema_model, loader=valid_loader, model_name=model_name)
                else:
                    if model_name == "Video-Retina-UNETR":
                        visualize_sample(model, loader=valid_loader, model_name=model_name, anchors_pos=anchors_pos)
                    else:
                        visualize_sample(model, loader=valid_loader, model_name=model_name)
        else:
            early_stop_count += 1
            if early_stop_count == 5:
                print("Early stopping...")
                break

        print(f"Best Validation Loss: {best_val_results['Loss']:.6f}")
        print("--------------------------------------------------")

        # Log to local logger
        logger.info("--------------------------------------------------")
        logger.info(f"Epoch [{epoch+1}/{epochs}]")
        logger.info("--------------------------------------------------")
        logger.info(f"Running Results on Training Data:")
        for key, value in running_results.items():
            logger.info(f"{key}: {value/ep_train_steps:.6f}")
        logger.info("--------------------------------------------------")
        if train_pl and running_pl_results is not None:
            logger.info(f"Running PL Results on Pseudo Label Data:")
            for key, value in running_pl_results.items():
                logger.info(f"{key}: {value/len(train_pl_loader):.6f}")
            logger.info("--------------------------------------------------")
        logger.info(f"Validation Results:")
        for key, value in val_results.items():
            logger.info(f"{key}: {value:.6f}")
        logger.info("--------------------------------------------------")
        logger.info(f"Best Validation Results:")
        for key, value in best_val_results.items():
            logger.info(f"{key}: {value:.6f}")
        logger.info("--------------------------------------------------")

        # Log to wandb
        wandb_results = {}
        for key, value in running_results.items():
            wandb_results[f"Training {key}"] = value / ep_train_steps
        if train_pl and running_pl_results is not None:
            for key, value in running_pl_results.items():
                wandb_results[f"PseudoLabel/Training {key}"] = value / len(train_pl_loader)
        for key, value in val_results.items():
            wandb_results[f"Validation {key}"] = value
        wandb.log(wandb_results)

        ## Semi Supervise: Pseudo labeling
        if pl_model_thres is not None and val_results["Segmentation IoU Score"] > pl_model_thres and epoch + 1 < epochs:
            if config["Validation"]["ema"] != 0:
                ## Predict on unlabedDataset to get pseudo labels
                df = generate_pl(config, ema_model, device, unlabeled_loader, model_name, df, pl_dir)
            else:
                df = generate_pl(config, model, device, unlabeled_loader, model_name, df, pl_dir)
            print(df.tail())
            ## Save csv with img folder directory, image names, pl path and confidence
            df_csv_dir = os.path.join(pl_dir, "pl.csv")
            df.to_csv(df_csv_dir, index=False)  ## ./pseudo_label/model_1/pl.csv
            if len(df.index) > 0:
                ## Rest pseudo_dataset and loader
                if train_pl_loader is None:
                    train_transform = AugmentationImgMaskOnly(
                        resized_crop=True, color_jitter=True, horizontal_flip=True, image_size=config["Model"]["image_size"]
                    )
                    pseudo_dataset = PseudoDataset(df_csv_dir, transform=train_transform, time_window=config["Model"]["time_window"])
                    train_pl_loader = DataLoader(pseudo_dataset, batch_size=config["Train"]["batch_size"], shuffle=True, drop_last=True)
                else:
                    train_pl_loader.dataset.update_df_from_csv()
                    print(f"updated pl dataset length:{len(train_pl_loader.dataset)}")  ## check

        ## start to train pseudo labels if there is at least a batch of PL
        if pl_model_thres is not None and len(df.index) >= config["Train"]["batch_size"]:
            train_pl = True

        model.train()

    # End the logging
    print("Finished Training!")


def main(config):
    # --------------------------------------------------------------------------
    # Model Type
    # --------------------------------------------------------------------------
    retina_head = config["Train"]["retina_head"]  # with the detection head or not
    if retina_head:
        model_name = "Video-Retina-UNETR"
    else:
        model_name = "Video-UNETR"
    # --------------------------------------------------------------------------

    # --------------------------------------------------------------------------
    # System Configuration
    # --------------------------------------------------------------------------
    # Set random seed for reproducibility
    random.seed(0)
    torch.manual_seed(0)
    np.random.seed(0)
    # torch.backends.cudnn.benchmark = True

    # Set device
    device = torch.device("cuda" if torch.cuda.is_available() else "cpu")
    device_name = torch.cuda.get_device_name(device) if torch.cuda.is_available() else "CPU"
    print(device_name)

    # Logging
    os.makedirs("./logs", exist_ok=True)
    logger = logging.getLogger(__name__)
    logger.setLevel(logging.INFO)

    file_handler = logging.FileHandler(
        f"./logs/{datetime.datetime.now().strftime('%Y-%m-%d_%H-%M')}_{model_name}_exp_{config['Train']['experiment_id']}.log"
    )
    file_handler.setLevel(logging.INFO)

    formatter = logging.Formatter("%(asctime)s - %(name)s - %(levelname)s - %(message)s")
    file_handler.setFormatter(formatter)
    logger.addHandler(file_handler)
    # --------------------------------------------------------------------------

    # --------------------------------------------------------------------------
    # Model Configuration & Initialization
    # --------------------------------------------------------------------------
    # Create the model
    if model_name == "Video-UNETR":
        model = VideoUnetr(
            img_size=config["Model"]["image_size"],
            patch_size=config["Model"]["patch_size"],
            in_chans=config["Model"]["time_window"],
            embed_dim=config["Model"]["embed_dim"],
            depth=config["Model"]["depth"],
            num_heads=config["Model"]["num_heads"],
            mlp_ratio=config["Model"]["mlp_ratio"],
            norm_layer=partial(nn.LayerNorm, eps=1e-6),
            skip_chans=config["Model"]["skip_chans"],
            out_chans=1,
        )
    elif model_name == "Video-Retina-UNETR":
        model = VideoRetinaUnetr(
            img_size=config["Model"]["image_size"],
            patch_size=config["Model"]["patch_size"],
            in_chans=config["Model"]["time_window"],
            embed_dim=config["Model"]["embed_dim"],
            depth=config["Model"]["depth"],
            num_heads=config["Model"]["num_heads"],
            mlp_ratio=config["Model"]["mlp_ratio"],
            norm_layer=partial(nn.LayerNorm, eps=1e-6),
            skip_chans=config["Model"]["skip_chans"],
            out_chans=1,
            det_num_classes=config["Train"]["det_num_classes"],
            det_with_aqe=config["Train"]["with_aqe"],
        )

    # load pretrained ViT weights
    vit_pretrained_weights = "MAE ImageNet 1k"
    # checkpoint download page link: https://dl.fbaipublicfiles.com/mae/pretrain/mae_pretrain_vit_base.pth

    if vit_pretrained_weights == "MAE ImageNet 1k":
        if config["Model"]["time_window"] % 3 != 0 and config["Model"]["time_window"] != 1:
            raise ValueError("The time window must be 1 or a multiple of 3 for loading the pretrained weights.")
        elif config["Model"]["time_window"] == 3:
            checkpoint = torch.load("./mae_pretrain_vit_base_checkpoints/mae_pretrain_vit_base.pth")
            model.load_state_dict(checkpoint["model"], strict=False)
            print(f"{vit_pretrained_weights} pretrained weights loaded!")
        else:
            checkpoint = torch.load("./mae_pretrain_vit_base_checkpoints/mae_pretrain_vit_base.pth")
            # load pretrained weights layer by layer
            for key, value in checkpoint["model"].items():
                if key == "patch_embed.proj.weight":
                    # repeat the weights for the time window in patch linear projection layer
                    print(f"Copy {key} with shape {value.shape} to {model.patch_embed.proj.weight.shape}")
                    num_copy = config["Model"]["time_window"] // 3
                    model.patch_embed.proj.weight.data.copy_((value / num_copy).repeat(1, num_copy, 1, 1))
                else:
                    model.state_dict()[key].copy_(value)
            print(f"{vit_pretrained_weights} pretrained weights loaded!")
    # --------------------------------------------------------------------------

    # --------------------------------------------------------------------------
    # Dataset Construction
    # --------------------------------------------------------------------------
    train_loader, valid_loader, medium_test_loader, hard_test_loader = construct_datasets(config)

    visualize = config["Train"]["visualize"]  # Set to True to visualize the training data & model output

    # Show the first batch of training data
    if visualize:
        print("Visualizing the first batch of training data...")
        time_window = config["Model"]["time_window"]
        buffer_num_sample = config["Train"]["buffer_num_sample"]
        for buffer in train_loader:
            for t in range(buffer_num_sample):  # iterate over the buffer to get samples
                images = buffer["images"][:, t : t + time_window, :, :]  # [N, T, H, W]
                masks = buffer["masks"][:, t : t + time_window, :, :]  # [N, T, H, W]
                cals = buffer["cals"][:, t : t + time_window, :]  # [N, T, 4]
                endpoints = buffer["endpoints"][:, t : t + time_window, :]  # [N, T, 2]
                labels = buffer["labels"][:, t : t + time_window]  # [N, T]
                show_dataset_samples(images, masks, cals, endpoints, labels, figsize=(8, 8), font_size=10)
                break
            break
    # --------------------------------------------------------------------------

    # --------------------------------------------------------------------------
    # Training Configuration
    # --------------------------------------------------------------------------
    # effective batch size & learning rate
    eff_batch_size = config["Train"]["accumulation_steps"] * config["Train"]["batch_size"]
    lr = config["Train"]["blr"] * eff_batch_size / 256

    # optimizer & scheduler
    optimizer = torch.optim.AdamW(model.parameters(), lr=lr)
    scheduler = lr_scheduler.LinearLR(optimizer, start_factor=1, end_factor=0.1, total_iters=config["Train"]["epochs"])

    # loss functions
    seg_focal_loss = SegFocalLoss(alpha=0.75, gamma=2).to(device)
    seg_dice_loss = SegDiceLoss().to(device)
    seg_ft_loss = SegFocalTverskyLoss().to(device)
    seg_iou_loss = SegIoULoss().to(device)
    if model_name == "Video-Retina-UNETR":
        siou_loss = SIoULoss() if config["Train"]["siou_loss"] else None
        aqe_loss = AQELoss() if config["Train"]["with_aqe"] else None
        det_loss = DetLoss(siou_loss=siou_loss, aqe_loss=aqe_loss).to(device)
    else:
        det_loss = None

    # --------------------------------------------------------------------------
    # wandb Logging
    # --------------------------------------------------------------------------
    # Set the name of the experiment for wandb logging
    name = f"{model_name}-{config['Train']['experiment_id']}"  ## Experiment ID for logging

    # number of parameters in the model
    num_params = sum(p.numel() for p in model.parameters())

    ## pseudo label config
    if config["Semi_Supervise"]["Pseudo_label"]["model_thres"] is None:
        model_thres, pl_thres, version = None, None, None
    else:
        model_thres = config["Semi_Supervise"]["Pseudo_label"]["model_thres"]
        pl_thres = config["Semi_Supervise"]["Pseudo_label"]["mask_thres"]
        version = config["Semi_Supervise"]["Pseudo_label"]["pl_version"]

    # Start a new wandb run to track this script
    wandb.init(
        # set the wandb project where this run will be logged
        project="DLMI Final",
        # Set the experiment name
        name=name,
        # track hyperparameters and run metadata
        config={
            "Architecture": model_name,
            "Time Window": config["Model"]["time_window"],
            "Number of Samples in Buffer": config["Train"]["buffer_num_sample"],
            "ViT Pre-Trained Weights": vit_pretrained_weights,
            "Skip Connection Channels": f"{config['Model']['skip_chans']}",
            "Number of Parameters": num_params,
            "Training Dataset": "easy_2220, easy_1429, easy_1063, easy_270, easy_1295, easy_1058, easy_284, medium_1903,",
            "Validation Dataset": "easy_2097, easy_679, easy_1530, easy_1148,",
            "Image Size": config["Model"]["image_size"],
            "Device Batch Size": config["Train"]["batch_size"],
            "Effective Batch Size": eff_batch_size,
            "Epochs": config["Train"]["epochs"],
            "Base Learning Rate": config["Train"]["blr"],
            "Learning Rate Scheduler": "Linear Decay",
            "Optimizer": "AdamW",
            "Detection Needle Classes": config["Train"]["det_num_classes"],
            "Theta Regression Reference": "Horizontal Orientation",
            "Angle Quality Estimation": config["Train"]["with_aqe"],
            "Loss Functions": config["Train"]["loss"],  # dice + focal + cls_focal + reg_l1,
            "PL_model_thres": model_thres,
            "PL_thres": pl_thres,
            "PL_version": version,
            "EMA": config["Validation"]["ema"],
        },
    )
    # --------------------------------------------------------------------------

    # --------------------------------------------------------------------------
    # Train the model
    # --------------------------------------------------------------------------
    # Create checkpoint directory
    if model_name == "Video-UNETR":
        checkpoint_dir = "./video_unetr_checkpoints"
    elif model_name == "Video-Retina-UNETR":
        checkpoint_dir = "./video_retina_unetr_checkpoints"
    os.makedirs(checkpoint_dir, exist_ok=True)

    train(
        config=config,
        model=model,
        device=device,
        optimizer=optimizer,
        train_loader=train_loader,
        valid_loader=valid_loader,
        seg_focal_loss=seg_focal_loss,
        seg_dice_loss=seg_dice_loss,
        seg_ft_loss=seg_ft_loss,
        seg_iou_loss=seg_iou_loss,
        model_name=model_name,
        logger=logger,
        checkpoint_dir=checkpoint_dir,
        det_loss=det_loss,
        scheduler=scheduler,
        visualize=visualize,
    )

    # Finish the wandb logging
    wandb.finish()
    # --------------------------------------------------------------------------


if __name__ == "__main__":
    with open("config.json", "r", encoding="utf-8") as f:
        config = json.load(f)

    main(config)<|MERGE_RESOLUTION|>--- conflicted
+++ resolved
@@ -268,11 +268,7 @@
                 cl, rl = det_loss(pred_classifications, pred_regressions, anchors_pos, annotations)
 
             # Calculate total loss
-<<<<<<< HEAD
-            loss = dl # +  fl #+ il+  fl  #  ftl
-=======
             loss = dl + fl  # + il+  fl  #  ftl
->>>>>>> ca40247d
             if model_name == "Video-Retina-UNETR" and train_det_head:  # with the detection head
                 loss = loss + cl + rl  ## TODO: adaptively modify the weight for the detection loss
 
@@ -299,13 +295,8 @@
             seg_iscore = seg_iou_score(pred_masks, masks)
 
             # update running loss & score
-<<<<<<< HEAD
-            running_results["Loss"] += dl.item() #+ fl.item() + consistency_l
-            running_results["Segmentation Focal Loss"] += 0# fl.item()
-=======
             running_results["Loss"] += dl.item() + fl.item() + consistency_l
             running_results["Segmentation Focal Loss"] += fl.item()
->>>>>>> ca40247d
             running_results["Segmentation Dice Loss"] += dl.item()
             running_results["Segmentation Dice Score"] += seg_dscore.item()
             running_results["Segmentation IoU Score"] += seg_iscore.item()
