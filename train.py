--- conflicted
+++ resolved
@@ -228,14 +228,8 @@
 
     train_pl = False  ## train with pseudo label or not
     if pl_model_thres is not None:
-<<<<<<< HEAD
-        pl_dir = os.path.join(config["Semi_Supervise"]["Pseudo_label"]["root_dir"], 
-                              f'{model_name}_{str(experiment_id)}_v{config["Semi_Supervise"]["Pseudo_label"]["pl_version"]}')
-        unlabeled_loader=construct_unlabeled_datasets(config)
-=======
         pl_dir = os.path.join(config["Semi_Supervise"]["Pseudo_label"]["root_dir"], f"{model_name}_{str(experiment_id)}")
         unlabeled_loader = construct_unlabeled_datasets(config)
->>>>>>> 1a65e561
         df = pd.DataFrame(columns=["img_root", "img_names", "mask_path", "confidence"])
         train_pl_loader = None
         running_pl_results = None
@@ -274,13 +268,6 @@
             if config["Semi_Supervise"]["Pseudo_label"]["pl_version"] == 2:
                 ignore = 2
             running_pl_results = results_dictioanry(model_name="", type="running_results")
-<<<<<<< HEAD
-            running_pl_results = train_one_epoch(model, optimizer, 
-                                                 train_loader=train_pl_loader, 
-                                                 running_results=running_pl_results, 
-                                                 train_det_head=False,  ## ## only train seg head
-                                                 ignore_index=ignore)  ## ignore low confidence pixels in v2 when calculating loss
-=======
             running_pl_results = train_one_epoch(
                 model,
                 optimizer,
@@ -289,11 +276,6 @@
                 train_det_head=False,  ## ## only train seg head
                 ignore_index=ignore,
             )  ## ignore low confidence pixels in v2 when calculating loss
-        # Reset running results
-        running_results = results_dictioanry(model_name=model_name, type="running_results")
-
-        running_results = train_one_epoch(model, optimizer, train_loader, running_results)
->>>>>>> 1a65e561
 
         if scheduler is not None:
             # Adjust learning rate
@@ -348,30 +330,7 @@
             if early_stop_count == 5:
                 print("Early stopping...")
                 break
-<<<<<<< HEAD
         
-=======
-
-        ## Semi Supervise: Pseudo labeling
-        if pl_model_thres is not None and val_results["Segmentation IoU Score"] > pl_model_thres:
-            ## Predict on unlabedDataset to get pseudo labels
-            df = generate_pl(config, model, device, unlabeled_loader, model_name, df, pl_dir)
-            print(df.head())
-            ## Save csv with img folder directory, image names, pl path and confidence
-            df_csv_dir = os.path.join(pl_dir, "pl.csv")
-            df.to_csv(df_csv_dir, index=False)  ## ./pseudo_label/model_1/pl.csv
-
-            ## Rest pseudo_dataset and loader
-            if train_pl_loader is None:
-                train_transform = AugmentationImgMaskOnly(
-                    resized_crop=True, color_jitter=True, horizontal_flip=True, image_size=config["Model"]["image_size"]
-                )
-                pseudo_dataset = PseudoDataset(df_csv_dir, transform=train_transform, time_window=config["Model"]["time_window"])
-                train_pl_loader = DataLoader(pseudo_dataset, batch_size=config["Train"]["batch_size"], shuffle=True, drop_last=True)
-            else:
-                train_pl_loader.dataset.update_df_from_csv()
-                print(f"updated pl dataset length:{len(train_pl_loader.dataset)}")  ## check
->>>>>>> 1a65e561
 
         print(f"Best Validation Loss: {best_val_results['Loss']:.6f}")
         print("--------------------------------------------------")
@@ -620,17 +579,13 @@
             "Base Learning Rate": config["Train"]["blr"],
             "Learning Rate Scheduler": "Linear Decay",
             "Optimizer": "AdamW",
-<<<<<<< HEAD
-            "Loss Functions": config["Train"]["loss"],
+            "Theta Regression Reference": "Horizontal Orientation",
+            "Angle Quantization Estimation": config["Train"]["with_aqe"],
+            "Loss Functions": config["Train"]["loss"],  # dice + focal + cls_focal + reg_l1,
 
             "PL_model_thres": model_thres,
             "PL_thres": pl_thres,
             "PL_version": version
-=======
-            "Theta Regression Reference": "Horizontal Orientation",
-            "Angle Quantization Estimation": config["Train"]["with_aqe"],
-            "Loss Functions": config["Train"]["loss"],  # dice + focal + cls_focal + reg_l1
->>>>>>> 1a65e561
         },
     )
     # --------------------------------------------------------------------------
